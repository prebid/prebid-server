--- conflicted
+++ resolved
@@ -10,10 +10,7 @@
 	"github.com/mxmCherry/openrtb/v15/openrtb2"
 	"github.com/prebid/prebid-server/config"
 	"github.com/prebid/prebid-server/errortypes"
-<<<<<<< HEAD
-=======
 	"github.com/prebid/prebid-server/firstpartydata"
->>>>>>> 3fcb43ca
 	"github.com/prebid/prebid-server/gdpr"
 	"github.com/prebid/prebid-server/metrics"
 	"github.com/prebid/prebid-server/openrtb_ext"
@@ -38,11 +35,7 @@
 	return true, nil
 }
 
-<<<<<<< HEAD
-func (p *permissionsMock) AuctionActivitiesAllowed(ctx context.Context, bidder openrtb_ext.BidderName, PublisherID string, gdpr gdpr.Signal, consent string, weakVendorEnforcement bool) (allowBidRequest bool, passGeo bool, passID bool, err error) {
-=======
 func (p *permissionsMock) AuctionActivitiesAllowed(ctx context.Context, bidderCoreName openrtb_ext.BidderName, bidder openrtb_ext.BidderName, PublisherID string, gdpr gdpr.Signal, consent string, aliasGVLIDs map[string]uint16) (allowBidRequest bool, passGeo bool, passID bool, err error) {
->>>>>>> 3fcb43ca
 	if p.allowAllBidders {
 		return true, p.passGeo, p.passID, p.activitiesError
 	}
@@ -256,10 +249,7 @@
 				"data":    json.RawMessage(`"anyData"`),
 				"context": json.RawMessage(`"anyContext"`),
 				"skadn":   json.RawMessage(`"anySKAdNetwork"`),
-<<<<<<< HEAD
-=======
 				"gpid":    json.RawMessage(`"anyGPID"`),
->>>>>>> 3fcb43ca
 			},
 			givenImpExtPrebid: map[string]json.RawMessage{
 				"bidder": json.RawMessage(`"anyBidder"`),
@@ -268,10 +258,7 @@
 				"data":    json.RawMessage(`"anyData"`),
 				"context": json.RawMessage(`"anyContext"`),
 				"skadn":   json.RawMessage(`"anySKAdNetwork"`),
-<<<<<<< HEAD
-=======
 				"gpid":    json.RawMessage(`"anyGPID"`),
->>>>>>> 3fcb43ca
 			},
 			expectedError: "",
 		},
@@ -282,10 +269,7 @@
 				"data":    json.RawMessage(`"anyData"`),
 				"context": json.RawMessage(`"anyContext"`),
 				"skadn":   json.RawMessage(`"anySKAdNetwork"`),
-<<<<<<< HEAD
-=======
 				"gpid":    json.RawMessage(`"anyGPID"`),
->>>>>>> 3fcb43ca
 			},
 			givenImpExtPrebid: map[string]json.RawMessage{
 				"bidder":    json.RawMessage(`"anyBidder"`),
@@ -296,10 +280,7 @@
 				"data":    json.RawMessage(`"anyData"`),
 				"context": json.RawMessage(`"anyContext"`),
 				"skadn":   json.RawMessage(`"anySKAdNetwork"`),
-<<<<<<< HEAD
-=======
 				"gpid":    json.RawMessage(`"anyGPID"`),
->>>>>>> 3fcb43ca
 			},
 			expectedError: "",
 		},
@@ -310,20 +291,14 @@
 				"data":      json.RawMessage(`"anyData"`),
 				"context":   json.RawMessage(`"anyContext"`),
 				"skadn":     json.RawMessage(`"anySKAdNetwork"`),
-<<<<<<< HEAD
-=======
 				"gpid":      json.RawMessage(`"anyGPID"`),
->>>>>>> 3fcb43ca
 			},
 			givenImpExtPrebid: map[string]json.RawMessage{},
 			expected: map[string]json.RawMessage{
 				"data":    json.RawMessage(`"anyData"`),
 				"context": json.RawMessage(`"anyContext"`),
 				"skadn":   json.RawMessage(`"anySKAdNetwork"`),
-<<<<<<< HEAD
-=======
 				"gpid":    json.RawMessage(`"anyGPID"`),
->>>>>>> 3fcb43ca
 			},
 			expectedError: "",
 		},
@@ -335,10 +310,7 @@
 				"data":      json.RawMessage(`"anyData"`),
 				"context":   json.RawMessage(`"anyContext"`),
 				"skadn":     json.RawMessage(`"anySKAdNetwork"`),
-<<<<<<< HEAD
-=======
 				"gpid":      json.RawMessage(`"anyGPID"`),
->>>>>>> 3fcb43ca
 			},
 			givenImpExtPrebid: map[string]json.RawMessage{
 				"bidder": json.RawMessage(`"anyBidder"`),
@@ -347,10 +319,7 @@
 				"data":    json.RawMessage(`"anyData"`),
 				"context": json.RawMessage(`"anyContext"`),
 				"skadn":   json.RawMessage(`"anySKAdNetwork"`),
-<<<<<<< HEAD
-=======
 				"gpid":    json.RawMessage(`"anyGPID"`),
->>>>>>> 3fcb43ca
 			},
 			expectedError: "",
 		},
@@ -362,10 +331,7 @@
 				"data":      json.RawMessage(`"anyData"`),
 				"context":   json.RawMessage(`"anyContext"`),
 				"skadn":     json.RawMessage(`"anySKAdNetwork"`),
-<<<<<<< HEAD
-=======
 				"gpid":      json.RawMessage(`"anyGPID"`),
->>>>>>> 3fcb43ca
 			},
 			givenImpExtPrebid: map[string]json.RawMessage{
 				"bidder":    json.RawMessage(`"anyBidder"`),
@@ -376,10 +342,7 @@
 				"data":    json.RawMessage(`"anyData"`),
 				"context": json.RawMessage(`"anyContext"`),
 				"skadn":   json.RawMessage(`"anySKAdNetwork"`),
-<<<<<<< HEAD
-=======
 				"gpid":    json.RawMessage(`"anyGPID"`),
->>>>>>> 3fcb43ca
 			},
 			expectedError: "",
 		},
@@ -390,10 +353,7 @@
 				"data":    json.RawMessage(`"anyData"`),
 				"context": json.RawMessage(`"anyContext"`),
 				"skadn":   json.RawMessage(`"anySKAdNetwork"`),
-<<<<<<< HEAD
-=======
 				"gpid":    json.RawMessage(`"anyGPID"`),
->>>>>>> 3fcb43ca
 			},
 			givenImpExtPrebid: map[string]json.RawMessage{
 				"malformed": json.RawMessage(`json`), // String value without quotes.
@@ -452,11 +412,7 @@
 		},
 		{
 			description:              "Special Names Ignored - imp.ext.BIDDER",
-<<<<<<< HEAD
-			givenImpExt:              map[string]json.RawMessage{"prebid": json.RawMessage(`{"prebid":"value1"}}`), "context": json.RawMessage(`{"firstPartyData":"value2"}}`), "skadn": json.RawMessage(`{"skAdNetwork":"value3"}}`)},
-=======
 			givenImpExt:              map[string]json.RawMessage{"prebid": json.RawMessage(`{"prebid":"value1"}}`), "context": json.RawMessage(`{"firstPartyData":"value2"}}`), "skadn": json.RawMessage(`{"skAdNetwork":"value3"}}`), "gpid": json.RawMessage(`{"gpid":"value4"}}`)},
->>>>>>> 3fcb43ca
 			givenImpExtPrebidBidders: map[string]json.RawMessage{},
 			expected:                 map[string]json.RawMessage{},
 		},
@@ -475,13 +431,8 @@
 		{
 			description:              "Special Names Not Treated Differently - imp.ext.prebid.bidder.BIDDER",
 			givenImpExt:              map[string]json.RawMessage{},
-<<<<<<< HEAD
-			givenImpExtPrebidBidders: map[string]json.RawMessage{"prebid": json.RawMessage(`{"prebid":"value1"}}`), "context": json.RawMessage(`{"firstPartyData":"value2"}}`), "skadn": json.RawMessage(`{"skAdNetwork":"value3"}}`)},
-			expected:                 map[string]json.RawMessage{"prebid": json.RawMessage(`{"prebid":"value1"}}`), "context": json.RawMessage(`{"firstPartyData":"value2"}}`), "skadn": json.RawMessage(`{"skAdNetwork":"value3"}}`)},
-=======
 			givenImpExtPrebidBidders: map[string]json.RawMessage{"prebid": json.RawMessage(`{"prebid":"value1"}}`), "context": json.RawMessage(`{"firstPartyData":"value2"}}`), "skadn": json.RawMessage(`{"skAdNetwork":"value3"}}`), "gpid": json.RawMessage(`{"gpid":"value4"}}`)},
 			expected:                 map[string]json.RawMessage{"prebid": json.RawMessage(`{"prebid":"value1"}}`), "context": json.RawMessage(`{"firstPartyData":"value2"}}`), "skadn": json.RawMessage(`{"skAdNetwork":"value3"}}`), "gpid": json.RawMessage(`{"gpid":"value4"}}`)},
->>>>>>> 3fcb43ca
 		},
 		{
 			description:              "Mixed - Both - imp.ext.BIDDER + imp.ext.prebid.bidder.BIDDER",
@@ -513,22 +464,14 @@
 		consentedVendors map[string]bool
 	}{
 		{
-<<<<<<< HEAD
-			req:              AuctionRequest{BidRequest: newRaceCheckingRequest(t), UserSyncs: &emptyUsersync{}},
-=======
 			req:              AuctionRequest{BidRequestWrapper: &openrtb_ext.RequestWrapper{BidRequest: getTestBuildRequest(t)}, UserSyncs: &emptyUsersync{}},
->>>>>>> 3fcb43ca
 			bidReqAssertions: assertReq,
 			hasError:         false,
 			applyCOPPA:       true,
 			consentedVendors: map[string]bool{"appnexus": true},
 		},
 		{
-<<<<<<< HEAD
-			req:              AuctionRequest{BidRequest: newAdapterAliasBidRequest(t), UserSyncs: &emptyUsersync{}},
-=======
 			req:              AuctionRequest{BidRequestWrapper: &openrtb_ext.RequestWrapper{BidRequest: newAdapterAliasBidRequest(t)}, UserSyncs: &emptyUsersync{}},
->>>>>>> 3fcb43ca
 			bidReqAssertions: assertReq,
 			hasError:         false,
 			applyCOPPA:       false,
@@ -547,13 +490,8 @@
 
 	for _, test := range testCases {
 		metricsMock := metrics.MetricsEngineMock{}
-<<<<<<< HEAD
-		permissions := permissionsMock{allowAllBidders: true, passGeo: true, passID: true}
-		bidderRequests, _, err := cleanOpenRTBRequests(context.Background(), test.req, nil, &permissions, &metricsMock, gdpr.SignalNo, privacyConfig, nil)
-=======
 		bidderToSyncerKey := map[string]string{}
 		bidderRequests, _, err := cleanOpenRTBRequests(context.Background(), test.req, nil, bidderToSyncerKey, &metricsMock, gdpr.SignalNo, gdpr.AlwaysAllow{}, privacyConfig, &config.TCF2{})
->>>>>>> 3fcb43ca
 		if test.hasError {
 			assert.NotNil(t, err, "Error shouldn't be nil")
 		} else {
@@ -563,8 +501,6 @@
 	}
 }
 
-<<<<<<< HEAD
-=======
 func TestCleanOpenRTBRequestsWithFPD(t *testing.T) {
 	fpd := make(map[openrtb_ext.BidderName]*firstpartydata.ResolvedFirstPartyData)
 
@@ -628,7 +564,6 @@
 	}
 }
 
->>>>>>> 3fcb43ca
 func TestCleanOpenRTBRequestsCCPA(t *testing.T) {
 	trueValue, falseValue := true, false
 
@@ -765,38 +700,22 @@
 		}
 
 		auctionReq := AuctionRequest{
-<<<<<<< HEAD
-			BidRequest: req,
-			UserSyncs:  &emptyUsersync{},
-			Account:    accountConfig,
-		}
-
-=======
 			BidRequestWrapper: &openrtb_ext.RequestWrapper{BidRequest: req},
 			UserSyncs:         &emptyUsersync{},
 			Account:           accountConfig,
 		}
 
 		bidderToSyncerKey := map[string]string{}
->>>>>>> 3fcb43ca
 		bidderRequests, privacyLabels, errs := cleanOpenRTBRequests(
 			context.Background(),
 			auctionReq,
 			nil,
-<<<<<<< HEAD
-			&permissionsMock{allowAllBidders: true, passGeo: true, passID: true},
-			&metrics.MetricsEngineMock{},
-			gdpr.SignalNo,
-			privacyConfig,
-			nil)
-=======
 			bidderToSyncerKey,
 			&metrics.MetricsEngineMock{},
 			gdpr.SignalNo,
 			gdpr.AlwaysAllow{},
 			privacyConfig,
 			&config.TCF2{})
->>>>>>> 3fcb43ca
 		result := bidderRequests[0]
 
 		assert.Nil(t, errs)
@@ -845,13 +764,8 @@
 		assert.NoError(t, err, test.description+":marshal_ext")
 
 		auctionReq := AuctionRequest{
-<<<<<<< HEAD
-			BidRequest: req,
-			UserSyncs:  &emptyUsersync{},
-=======
 			BidRequestWrapper: &openrtb_ext.RequestWrapper{BidRequest: req},
 			UserSyncs:         &emptyUsersync{},
->>>>>>> 3fcb43ca
 		}
 
 		privacyConfig := config.Privacy{
@@ -859,15 +773,9 @@
 				Enforce: true,
 			},
 		}
-<<<<<<< HEAD
-		permissions := permissionsMock{allowAllBidders: true, passGeo: true, passID: true}
-		metrics := metrics.MetricsEngineMock{}
-		_, _, errs := cleanOpenRTBRequests(context.Background(), auctionReq, &reqExtStruct, &permissions, &metrics, gdpr.SignalNo, privacyConfig, nil)
-=======
 		bidderToSyncerKey := map[string]string{}
 		metrics := metrics.MetricsEngineMock{}
 		_, _, errs := cleanOpenRTBRequests(context.Background(), auctionReq, &reqExtStruct, bidderToSyncerKey, &metrics, gdpr.SignalNo, gdpr.AlwaysAllow{}, privacyConfig, &config.TCF2{})
->>>>>>> 3fcb43ca
 
 		assert.ElementsMatch(t, []error{test.expectError}, errs, test.description)
 	}
@@ -903,15 +811,6 @@
 		req.Regs = &openrtb2.Regs{COPPA: test.coppa}
 
 		auctionReq := AuctionRequest{
-<<<<<<< HEAD
-			BidRequest: req,
-			UserSyncs:  &emptyUsersync{},
-		}
-
-		permissions := permissionsMock{allowAllBidders: true, passGeo: true, passID: true}
-		metrics := metrics.MetricsEngineMock{}
-		bidderRequests, privacyLabels, errs := cleanOpenRTBRequests(context.Background(), auctionReq, nil, &permissions, &metrics, gdpr.SignalNo, config.Privacy{}, nil)
-=======
 			BidRequestWrapper: &openrtb_ext.RequestWrapper{BidRequest: req},
 			UserSyncs:         &emptyUsersync{},
 		}
@@ -919,7 +818,6 @@
 		bidderToSyncerKey := map[string]string{}
 		metrics := metrics.MetricsEngineMock{}
 		bidderRequests, privacyLabels, errs := cleanOpenRTBRequests(context.Background(), auctionReq, nil, bidderToSyncerKey, &metrics, gdpr.SignalNo, &gdpr.AlwaysAllow{}, config.Privacy{}, &config.TCF2{})
->>>>>>> 3fcb43ca
 		result := bidderRequests[0]
 
 		assert.Nil(t, errs)
@@ -935,84 +833,13 @@
 }
 
 func TestCleanOpenRTBRequestsSChain(t *testing.T) {
-<<<<<<< HEAD
-=======
 	const seller1SChain string = `"schain":{"complete":1,"nodes":[{"asi":"directseller1.com","sid":"00001","rid":"BidRequest1","hp":1}],"ver":"1.0"}`
 	const seller2SChain string = `"schain":{"complete":2,"nodes":[{"asi":"directseller2.com","sid":"00002","rid":"BidRequest2","hp":2}],"ver":"2.0"}`
 
->>>>>>> 3fcb43ca
 	testCases := []struct {
 		description   string
 		inExt         json.RawMessage
 		inSourceExt   json.RawMessage
-<<<<<<< HEAD
-		outSourceExt  json.RawMessage
-		outRequestExt json.RawMessage
-		hasError      bool
-	}{
-		{
-			description:   "Empty root ext and source ext, nil unmarshaled ext",
-			inExt:         nil,
-			inSourceExt:   json.RawMessage(``),
-			outSourceExt:  json.RawMessage(``),
-			outRequestExt: json.RawMessage(``),
-			hasError:      false,
-		},
-		{
-			description:   "Empty root ext, source ext, and unmarshaled ext",
-			inExt:         json.RawMessage(``),
-			inSourceExt:   json.RawMessage(``),
-			outSourceExt:  json.RawMessage(``),
-			outRequestExt: json.RawMessage(``),
-			hasError:      false,
-		},
-		{
-			description:   "No schains in root ext and empty source ext. Unmarshaled ext is equivalent to root ext",
-			inSourceExt:   json.RawMessage(``),
-			inExt:         json.RawMessage(`{"prebid":{"schains":[]}}`),
-			outSourceExt:  json.RawMessage(``),
-			outRequestExt: json.RawMessage(`{"prebid":{}}`),
-			hasError:      false,
-		},
-		{
-			description:   "Use source schain -- no bidder schain or wildcard schain in ext.prebid.schains. Unmarshaled ext is equivalent to root ext",
-			inSourceExt:   json.RawMessage(`{"schain":{"complete":1,"nodes":[{"asi":"example.com","sid":"example1","rid":"ExampleReq1","hp":1}],"ver":"1.0"}}`),
-			inExt:         json.RawMessage(`{"prebid":{"schains":[{"bidders":["bidder1"],"schain":{"complete":1,"nodes":[{"asi":"directseller.com","sid":"00001","rid":"BidRequest1","hp":1}],"ver":"1.0"}}]}}`),
-			outSourceExt:  json.RawMessage(`{"schain":{"complete":1,"nodes":[{"asi":"example.com","sid":"example1","rid":"ExampleReq1","hp":1}],"ver":"1.0"}}`),
-			outRequestExt: json.RawMessage(`{"prebid":{}}`),
-			hasError:      false,
-		},
-		{
-			description:   "Use schain for bidder in ext.prebid.schains. Unmarshaled ext is equivalent to root ext",
-			inSourceExt:   json.RawMessage(``),
-			inExt:         json.RawMessage(`{"prebid":{"schains":[{"bidders":["appnexus"],"schain":{"complete":1,"nodes":[{"asi":"directseller.com","sid":"00001","rid":"BidRequest1","hp":1}],"ver":"1.0"}}]}}`),
-			outSourceExt:  json.RawMessage(`{"schain":{"complete":1,"nodes":[{"asi":"directseller.com","sid":"00001","rid":"BidRequest1","hp":1}],"ver":"1.0"}}`),
-			outRequestExt: json.RawMessage(`{"prebid":{}}`),
-			hasError:      false,
-		},
-		{
-			description:   "Use wildcard schain in ext.prebid.schains. Unmarshaled ext is equivalent to root ext",
-			inSourceExt:   json.RawMessage(``),
-			inExt:         json.RawMessage(`{"prebid":{"schains":[{"bidders":["*"],"schain":{"complete":1,"nodes":[{"asi":"directseller.com","sid":"00001","rid":"BidRequest1","hp":1}],"ver":"1.0"}}]}}`),
-			outSourceExt:  json.RawMessage(`{"schain":{"complete":1,"nodes":[{"asi":"directseller.com","sid":"00001","rid":"BidRequest1","hp":1}],"ver":"1.0"}}`),
-			outRequestExt: json.RawMessage(`{"prebid":{}}`),
-			hasError:      false,
-		},
-		{
-			description:   "Use schain for bidder in ext.prebid.schains instead of wildcard. Unmarshaled ext is equivalent to root ext",
-			inSourceExt:   json.RawMessage(``),
-			inExt:         json.RawMessage(`{"prebid":{"aliases":{"appnexus":"alias1"},"schains":[{"bidders":["appnexus"],"schain":{"complete":1,"nodes":[{"asi":"directseller.com","sid":"00001","rid":"BidRequest1","hp":1}],"ver":"1.0"}}, {"bidders":["*"],"schain":{"complete":1,"nodes":[{"asi":"wildcard.com","sid":"wildcard1","rid":"WildcardReq1","hp":1}],"ver":"1.0"}} ]}}`),
-			outSourceExt:  json.RawMessage(`{"schain":{"complete":1,"nodes":[{"asi":"directseller.com","sid":"00001","rid":"BidRequest1","hp":1}],"ver":"1.0"}}`),
-			outRequestExt: json.RawMessage(`{"prebid":{"aliases":{"appnexus":"alias1"}}}`),
-			hasError:      false,
-		},
-		{
-			description:   "Use source schain -- multiple (two) bidder schains in ext.prebid.schains. Unmarshaled ext is equivalent to root ext",
-			inSourceExt:   json.RawMessage(`{"schain":{"complete":1,"nodes":[{"asi":"example.com","sid":"example1","rid":"ExampleReq1","hp":1}],"ver":"1.0"}}`),
-			inExt:         json.RawMessage(`{"prebid":{"schains":[{"bidders":["appnexus"],"schain":{"complete":1,"nodes":[{"asi":"directseller1.com","sid":"00001","rid":"BidRequest1","hp":1}],"ver":"1.0"}}, {"bidders":["appnexus"],"schain":{"complete":1,"nodes":[{"asi":"directseller2.com","sid":"00002","rid":"BidRequest2","hp":1}],"ver":"1.0"}}]}}`),
-			outSourceExt:  nil,
-			outRequestExt: nil,
-=======
 		outRequestExt json.RawMessage
 		outSourceExt  json.RawMessage
 		hasError      bool
@@ -1051,20 +878,15 @@
 			inSourceExt:   json.RawMessage(`{` + seller1SChain + `}`),
 			outRequestExt: nil,
 			outSourceExt:  nil,
->>>>>>> 3fcb43ca
 			hasError:      true,
 		},
 	}
 
 	for _, test := range testCases {
 		req := newBidRequest(t)
-<<<<<<< HEAD
-		req.Source.Ext = test.inSourceExt
-=======
 		if test.inSourceExt != nil {
 			req.Source.Ext = test.inSourceExt
 		}
->>>>>>> 3fcb43ca
 
 		var extRequest *openrtb_ext.ExtRequest
 		if test.inExt != nil {
@@ -1075,15 +897,6 @@
 		}
 
 		auctionReq := AuctionRequest{
-<<<<<<< HEAD
-			BidRequest: req,
-			UserSyncs:  &emptyUsersync{},
-		}
-
-		permissions := permissionsMock{allowAllBidders: true, passGeo: true, passID: true}
-		metrics := metrics.MetricsEngineMock{}
-		bidderRequests, _, errs := cleanOpenRTBRequests(context.Background(), auctionReq, extRequest, &permissions, &metrics, gdpr.SignalNo, config.Privacy{}, nil)
-=======
 			BidRequestWrapper: &openrtb_ext.RequestWrapper{BidRequest: req},
 			UserSyncs:         &emptyUsersync{},
 		}
@@ -1091,7 +904,6 @@
 		bidderToSyncerKey := map[string]string{}
 		metrics := metrics.MetricsEngineMock{}
 		bidderRequests, _, errs := cleanOpenRTBRequests(context.Background(), auctionReq, extRequest, bidderToSyncerKey, &metrics, gdpr.SignalNo, gdpr.AlwaysAllow{}, config.Privacy{}, &config.TCF2{})
->>>>>>> 3fcb43ca
 		if test.hasError == true {
 			assert.NotNil(t, errs)
 			assert.Len(t, bidderRequests, 0)
@@ -1104,8 +916,6 @@
 	}
 }
 
-<<<<<<< HEAD
-=======
 func TestCleanOpenRTBRequestsBidderParams(t *testing.T) {
 	testCases := []struct {
 		description string
@@ -1189,7 +999,6 @@
 	return bidderParamsMap
 }
 
->>>>>>> 3fcb43ca
 func TestExtractBidRequestExt(t *testing.T) {
 	var boolFalse, boolTrue *bool = new(bool), new(bool)
 	*boolFalse = false
@@ -1611,11 +1420,7 @@
 	}
 }
 
-<<<<<<< HEAD
-func TestGetDebugInfo(t *testing.T) {
-=======
 func TestParseRequestDebugValues(t *testing.T) {
->>>>>>> 3fcb43ca
 	type inTest struct {
 		bidRequest *openrtb2.BidRequest
 		requestExt *openrtb_ext.ExtRequest
@@ -1662,16 +1467,83 @@
 		},
 	}
 	for _, test := range testCases {
-<<<<<<< HEAD
-		actualDebugInfo := getDebugInfo(test.in.bidRequest, test.in.requestExt)
-=======
 		actualDebugInfo := parseRequestDebugValues(test.in.bidRequest, test.in.requestExt)
->>>>>>> 3fcb43ca
 
 		assert.Equal(t, test.out, actualDebugInfo, "%s. Unexpected debug value. \n", test.desc)
 	}
 }
-<<<<<<< HEAD
+
+func TestSetDebugLogValues(t *testing.T) {
+
+	type aTest struct {
+		desc               string
+		inAccountDebugFlag bool
+		inDebugLog         *DebugLog
+		expectedDebugLog   *DebugLog
+	}
+
+	testGroups := []struct {
+		desc      string
+		testCases []aTest
+	}{
+
+		{
+			"nil debug log",
+			[]aTest{
+				{
+					desc:               "accountDebugFlag false, expect all false flags in resulting debugLog",
+					inAccountDebugFlag: false,
+					inDebugLog:         nil,
+					expectedDebugLog:   &DebugLog{},
+				},
+				{
+					desc:               "accountDebugFlag true, expect debugLog.Enabled to be true",
+					inAccountDebugFlag: true,
+					inDebugLog:         nil,
+					expectedDebugLog:   &DebugLog{Enabled: true},
+				},
+			},
+		},
+		{
+			"non-nil debug log",
+			[]aTest{
+				{
+					desc:               "both accountDebugFlag and DebugEnabledOrOverridden are false, expect debugLog.Enabled to be false",
+					inAccountDebugFlag: false,
+					inDebugLog:         &DebugLog{},
+					expectedDebugLog:   &DebugLog{},
+				},
+				{
+					desc:               "accountDebugFlag false but DebugEnabledOrOverridden is true, expect debugLog.Enabled to be true",
+					inAccountDebugFlag: false,
+					inDebugLog:         &DebugLog{DebugEnabledOrOverridden: true},
+					expectedDebugLog:   &DebugLog{DebugEnabledOrOverridden: true, Enabled: true},
+				},
+				{
+					desc:               "accountDebugFlag true but DebugEnabledOrOverridden is false, expect debugLog.Enabled to be true",
+					inAccountDebugFlag: true,
+					inDebugLog:         &DebugLog{},
+					expectedDebugLog:   &DebugLog{Enabled: true},
+				},
+				{
+					desc:               "Both accountDebugFlag and DebugEnabledOrOverridden are true, expect debugLog.Enabled to be true",
+					inAccountDebugFlag: true,
+					inDebugLog:         &DebugLog{DebugEnabledOrOverridden: true},
+					expectedDebugLog:   &DebugLog{DebugEnabledOrOverridden: true, Enabled: true},
+				},
+			},
+		},
+	}
+
+	for _, group := range testGroups {
+		for _, tc := range group.testCases {
+			// run
+			actualDebugLog := setDebugLogValues(tc.inAccountDebugFlag, tc.inDebugLog)
+			// assertions
+			assert.Equal(t, tc.expectedDebugLog, actualDebugLog, "%s. %s", group.desc, tc.desc)
+		}
+	}
+}
 
 func TestGetExtBidAdjustmentFactors(t *testing.T) {
 	testCases := []struct {
@@ -1757,8 +1629,8 @@
 		req.Device.Lmt = test.lmt
 
 		auctionReq := AuctionRequest{
-			BidRequest: req,
-			UserSyncs:  &emptyUsersync{},
+			BidRequestWrapper: &openrtb_ext.RequestWrapper{BidRequest: req},
+			UserSyncs:         &emptyUsersync{},
 		}
 
 		privacyConfig := config.Privacy{
@@ -1767,9 +1639,9 @@
 			},
 		}
 
-		permissions := permissionsMock{allowAllBidders: true, passGeo: true, passID: true}
+		bidderToSyncerKey := map[string]string{}
 		metrics := metrics.MetricsEngineMock{}
-		results, privacyLabels, errs := cleanOpenRTBRequests(context.Background(), auctionReq, nil, &permissions, &metrics, gdpr.SignalNo, privacyConfig, nil)
+		results, privacyLabels, errs := cleanOpenRTBRequests(context.Background(), auctionReq, nil, bidderToSyncerKey, &metrics, gdpr.SignalNo, &gdpr.AlwaysAllow{}, privacyConfig, &config.TCF2{})
 		result := results[0]
 
 		assert.Nil(t, errs)
@@ -1956,409 +1828,6 @@
 
 		privacyConfig := config.Privacy{
 			GDPR: config.GDPR{
-				Enabled:      test.gdprHostEnabled,
-				DefaultValue: test.gdprDefaultValue,
-				TCF2: config.TCF2{
-					Enabled: true,
-				},
-			},
-		}
-
-		accountConfig := config.Account{
-			GDPR: config.AccountGDPR{
-				Enabled: test.gdprAccountEnabled,
-			},
-		}
-
-		auctionReq := AuctionRequest{
-			BidRequest: req,
-			UserSyncs:  &emptyUsersync{},
-			Account:    accountConfig,
-		}
-
-		gdprDefaultValue := gdpr.SignalYes
-		if test.gdprDefaultValue == "0" {
-			gdprDefaultValue = gdpr.SignalNo
-		}
-
-		results, privacyLabels, errs := cleanOpenRTBRequests(
-			context.Background(),
-			auctionReq,
-			nil,
-			&permissionsMock{allowAllBidders: true, passGeo: !test.gdprScrub, passID: !test.gdprScrub, activitiesError: test.permissionsError},
-			&metrics.MetricsEngineMock{},
-			gdprDefaultValue,
-			privacyConfig,
-			nil)
-		result := results[0]
-
-		if test.expectError {
-			assert.NotNil(t, errs)
-		} else {
-			assert.Nil(t, errs)
-		}
-
-		if test.gdprScrub {
-			assert.Equal(t, result.BidRequest.User.BuyerUID, "", test.description+":User.BuyerUID")
-			assert.Equal(t, result.BidRequest.Device.DIDMD5, "", test.description+":Device.DIDMD5")
-		} else {
-=======
-
-func TestSetDebugLogValues(t *testing.T) {
-
-	type aTest struct {
-		desc               string
-		inAccountDebugFlag bool
-		inDebugLog         *DebugLog
-		expectedDebugLog   *DebugLog
-	}
-
-	testGroups := []struct {
-		desc      string
-		testCases []aTest
-	}{
-
-		{
-			"nil debug log",
-			[]aTest{
-				{
-					desc:               "accountDebugFlag false, expect all false flags in resulting debugLog",
-					inAccountDebugFlag: false,
-					inDebugLog:         nil,
-					expectedDebugLog:   &DebugLog{},
-				},
-				{
-					desc:               "accountDebugFlag true, expect debugLog.Enabled to be true",
-					inAccountDebugFlag: true,
-					inDebugLog:         nil,
-					expectedDebugLog:   &DebugLog{Enabled: true},
-				},
-			},
-		},
-		{
-			"non-nil debug log",
-			[]aTest{
-				{
-					desc:               "both accountDebugFlag and DebugEnabledOrOverridden are false, expect debugLog.Enabled to be false",
-					inAccountDebugFlag: false,
-					inDebugLog:         &DebugLog{},
-					expectedDebugLog:   &DebugLog{},
-				},
-				{
-					desc:               "accountDebugFlag false but DebugEnabledOrOverridden is true, expect debugLog.Enabled to be true",
-					inAccountDebugFlag: false,
-					inDebugLog:         &DebugLog{DebugEnabledOrOverridden: true},
-					expectedDebugLog:   &DebugLog{DebugEnabledOrOverridden: true, Enabled: true},
-				},
-				{
-					desc:               "accountDebugFlag true but DebugEnabledOrOverridden is false, expect debugLog.Enabled to be true",
-					inAccountDebugFlag: true,
-					inDebugLog:         &DebugLog{},
-					expectedDebugLog:   &DebugLog{Enabled: true},
-				},
-				{
-					desc:               "Both accountDebugFlag and DebugEnabledOrOverridden are true, expect debugLog.Enabled to be true",
-					inAccountDebugFlag: true,
-					inDebugLog:         &DebugLog{DebugEnabledOrOverridden: true},
-					expectedDebugLog:   &DebugLog{DebugEnabledOrOverridden: true, Enabled: true},
-				},
-			},
-		},
-	}
-
-	for _, group := range testGroups {
-		for _, tc := range group.testCases {
-			// run
-			actualDebugLog := setDebugLogValues(tc.inAccountDebugFlag, tc.inDebugLog)
-			// assertions
-			assert.Equal(t, tc.expectedDebugLog, actualDebugLog, "%s. %s", group.desc, tc.desc)
-		}
-	}
-}
-
-func TestGetExtBidAdjustmentFactors(t *testing.T) {
-	testCases := []struct {
-		desc                    string
-		inRequestExt            *openrtb_ext.ExtRequest
-		outBidAdjustmentFactors map[string]float64
-	}{
-		{
-			desc:                    "Nil request ext",
-			inRequestExt:            nil,
-			outBidAdjustmentFactors: nil,
-		},
-		{
-			desc:                    "Non-nil request ext, nil BidAdjustmentFactors field",
-			inRequestExt:            &openrtb_ext.ExtRequest{Prebid: openrtb_ext.ExtRequestPrebid{BidAdjustmentFactors: nil}},
-			outBidAdjustmentFactors: nil,
-		},
-		{
-			desc:                    "Non-nil request ext, valid BidAdjustmentFactors field",
-			inRequestExt:            &openrtb_ext.ExtRequest{Prebid: openrtb_ext.ExtRequestPrebid{BidAdjustmentFactors: map[string]float64{"bid-factor": 1.0}}},
-			outBidAdjustmentFactors: map[string]float64{"bid-factor": 1.0},
-		},
-	}
-	for _, test := range testCases {
-		actualBidAdjustmentFactors := getExtBidAdjustmentFactors(test.inRequestExt)
-
-		assert.Equal(t, test.outBidAdjustmentFactors, actualBidAdjustmentFactors, "%s. Unexpected BidAdjustmentFactors value. \n", test.desc)
-	}
-}
-
-func TestCleanOpenRTBRequestsLMT(t *testing.T) {
-	var (
-		enabled  int8 = 1
-		disabled int8 = 0
-	)
-	testCases := []struct {
-		description         string
-		lmt                 *int8
-		enforceLMT          bool
-		expectDataScrub     bool
-		expectPrivacyLabels metrics.PrivacyLabels
-	}{
-		{
-			description:     "Feature Flag Enabled - OpenTRB Enabled",
-			lmt:             &enabled,
-			enforceLMT:      true,
-			expectDataScrub: true,
-			expectPrivacyLabels: metrics.PrivacyLabels{
-				LMTEnforced: true,
-			},
-		},
-		{
-			description:     "Feature Flag Disabled - OpenTRB Enabled",
-			lmt:             &enabled,
-			enforceLMT:      false,
-			expectDataScrub: false,
-			expectPrivacyLabels: metrics.PrivacyLabels{
-				LMTEnforced: false,
-			},
-		},
-		{
-			description:     "Feature Flag Enabled - OpenTRB Disabled",
-			lmt:             &disabled,
-			enforceLMT:      true,
-			expectDataScrub: false,
-			expectPrivacyLabels: metrics.PrivacyLabels{
-				LMTEnforced: false,
-			},
-		},
-		{
-			description:     "Feature Flag Disabled - OpenTRB Disabled",
-			lmt:             &disabled,
-			enforceLMT:      false,
-			expectDataScrub: false,
-			expectPrivacyLabels: metrics.PrivacyLabels{
-				LMTEnforced: false,
-			},
-		},
-	}
-
-	for _, test := range testCases {
-		req := newBidRequest(t)
-		req.Device.Lmt = test.lmt
-
-		auctionReq := AuctionRequest{
-			BidRequestWrapper: &openrtb_ext.RequestWrapper{BidRequest: req},
-			UserSyncs:         &emptyUsersync{},
-		}
-
-		privacyConfig := config.Privacy{
-			LMT: config.LMT{
-				Enforce: test.enforceLMT,
-			},
-		}
-
-		bidderToSyncerKey := map[string]string{}
-		metrics := metrics.MetricsEngineMock{}
-		results, privacyLabels, errs := cleanOpenRTBRequests(context.Background(), auctionReq, nil, bidderToSyncerKey, &metrics, gdpr.SignalNo, &gdpr.AlwaysAllow{}, privacyConfig, &config.TCF2{})
-		result := results[0]
-
-		assert.Nil(t, errs)
-		if test.expectDataScrub {
-			assert.Equal(t, result.BidRequest.User.BuyerUID, "", test.description+":User.BuyerUID")
-			assert.Equal(t, result.BidRequest.Device.DIDMD5, "", test.description+":Device.DIDMD5")
-		} else {
-			assert.NotEqual(t, result.BidRequest.User.BuyerUID, "", test.description+":User.BuyerUID")
-			assert.NotEqual(t, result.BidRequest.Device.DIDMD5, "", test.description+":Device.DIDMD5")
-		}
-		assert.Equal(t, test.expectPrivacyLabels, privacyLabels, test.description+":PrivacyLabels")
-	}
-}
-
-func TestCleanOpenRTBRequestsGDPR(t *testing.T) {
-	tcf2Consent := "COzTVhaOzTVhaGvAAAENAiCIAP_AAH_AAAAAAEEUACCKAAA"
-	trueValue, falseValue := true, false
-
-	testCases := []struct {
-		description         string
-		gdprAccountEnabled  *bool
-		gdprHostEnabled     bool
-		gdpr                string
-		gdprConsent         string
-		gdprScrub           bool
-		permissionsError    error
-		gdprDefaultValue    string
-		expectPrivacyLabels metrics.PrivacyLabels
-		expectError         bool
-	}{
-		{
-			description:        "Enforce - TCF Invalid",
-			gdprAccountEnabled: &trueValue,
-			gdprHostEnabled:    true,
-			gdpr:               "1",
-			gdprConsent:        "malformed",
-			gdprScrub:          false,
-			gdprDefaultValue:   "1",
-			expectPrivacyLabels: metrics.PrivacyLabels{
-				GDPREnforced:   true,
-				GDPRTCFVersion: "",
-			},
-		},
-		{
-			description:        "Enforce",
-			gdprAccountEnabled: &trueValue,
-			gdprHostEnabled:    true,
-			gdpr:               "1",
-			gdprConsent:        tcf2Consent,
-			gdprScrub:          true,
-			gdprDefaultValue:   "1",
-			expectPrivacyLabels: metrics.PrivacyLabels{
-				GDPREnforced:   true,
-				GDPRTCFVersion: metrics.TCFVersionV2,
-			},
-		},
-		{
-			description:        "Not Enforce",
-			gdprAccountEnabled: &trueValue,
-			gdprHostEnabled:    true,
-			gdpr:               "0",
-			gdprConsent:        tcf2Consent,
-			gdprScrub:          false,
-			gdprDefaultValue:   "1",
-			expectPrivacyLabels: metrics.PrivacyLabels{
-				GDPREnforced:   false,
-				GDPRTCFVersion: "",
-			},
-		},
-		{
-			description:        "Enforce; GDPR signal extraction error",
-			gdprAccountEnabled: &trueValue,
-			gdprHostEnabled:    true,
-			gdpr:               "0{",
-			gdprConsent:        tcf2Consent,
-			gdprScrub:          true,
-			gdprDefaultValue:   "1",
-			expectPrivacyLabels: metrics.PrivacyLabels{
-				GDPREnforced:   true,
-				GDPRTCFVersion: metrics.TCFVersionV2,
-			},
-			expectError: true,
-		},
-		{
-			description:        "Enforce; account GDPR enabled, host GDPR setting disregarded",
-			gdprAccountEnabled: &trueValue,
-			gdprHostEnabled:    false,
-			gdpr:               "1",
-			gdprConsent:        tcf2Consent,
-			gdprScrub:          true,
-			gdprDefaultValue:   "1",
-			expectPrivacyLabels: metrics.PrivacyLabels{
-				GDPREnforced:   true,
-				GDPRTCFVersion: metrics.TCFVersionV2,
-			},
-		},
-		{
-			description:        "Not Enforce; account GDPR disabled, host GDPR setting disregarded",
-			gdprAccountEnabled: &falseValue,
-			gdprHostEnabled:    true,
-			gdpr:               "1",
-			gdprConsent:        tcf2Consent,
-			gdprScrub:          false,
-			gdprDefaultValue:   "1",
-			expectPrivacyLabels: metrics.PrivacyLabels{
-				GDPREnforced:   false,
-				GDPRTCFVersion: "",
-			},
-		},
-		{
-			description:        "Enforce; account GDPR not specified, host GDPR enabled",
-			gdprAccountEnabled: nil,
-			gdprHostEnabled:    true,
-			gdpr:               "1",
-			gdprConsent:        tcf2Consent,
-			gdprScrub:          true,
-			gdprDefaultValue:   "1",
-			expectPrivacyLabels: metrics.PrivacyLabels{
-				GDPREnforced:   true,
-				GDPRTCFVersion: metrics.TCFVersionV2,
-			},
-		},
-		{
-			description:        "Not Enforce; account GDPR not specified, host GDPR disabled",
-			gdprAccountEnabled: nil,
-			gdprHostEnabled:    false,
-			gdpr:               "1",
-			gdprConsent:        tcf2Consent,
-			gdprScrub:          false,
-			gdprDefaultValue:   "1",
-			expectPrivacyLabels: metrics.PrivacyLabels{
-				GDPREnforced:   false,
-				GDPRTCFVersion: "",
-			},
-		},
-		{
-			description:        "Enforce - Ambiguous signal, don't sync user if ambiguous",
-			gdprAccountEnabled: nil,
-			gdprHostEnabled:    true,
-			gdpr:               "null",
-			gdprConsent:        tcf2Consent,
-			gdprScrub:          true,
-			gdprDefaultValue:   "1",
-			expectPrivacyLabels: metrics.PrivacyLabels{
-				GDPREnforced:   true,
-				GDPRTCFVersion: metrics.TCFVersionV2,
-			},
-		},
-		{
-			description:        "Not Enforce - Ambiguous signal, sync user if ambiguous",
-			gdprAccountEnabled: nil,
-			gdprHostEnabled:    true,
-			gdpr:               "null",
-			gdprConsent:        tcf2Consent,
-			gdprScrub:          false,
-			gdprDefaultValue:   "0",
-			expectPrivacyLabels: metrics.PrivacyLabels{
-				GDPREnforced:   false,
-				GDPRTCFVersion: "",
-			},
-		},
-		{
-			description:        "Enforce - error while checking if personal info is allowed",
-			gdprAccountEnabled: nil,
-			gdprHostEnabled:    true,
-			gdpr:               "1",
-			gdprConsent:        tcf2Consent,
-			gdprScrub:          true,
-			permissionsError:   errors.New("Some error"),
-			gdprDefaultValue:   "1",
-			expectPrivacyLabels: metrics.PrivacyLabels{
-				GDPREnforced:   true,
-				GDPRTCFVersion: metrics.TCFVersionV2,
-			},
-		},
-	}
-
-	for _, test := range testCases {
-		req := newBidRequest(t)
-		req.User.Ext = json.RawMessage(`{"consent":"` + test.gdprConsent + `"}`)
-		req.Regs = &openrtb2.Regs{
-			Ext: json.RawMessage(`{"gdpr":` + test.gdpr + `}`),
-		}
-
-		privacyConfig := config.Privacy{
-			GDPR: config.GDPR{
 				DefaultValue: test.gdprDefaultValue,
 				TCF2: config.TCF2{
 					Enabled: test.gdprHostEnabled,
@@ -2407,7 +1876,6 @@
 			assert.Equal(t, result.BidRequest.User.BuyerUID, "", test.description+":User.BuyerUID")
 			assert.Equal(t, result.BidRequest.Device.DIDMD5, "", test.description+":Device.DIDMD5")
 		} else {
->>>>>>> 3fcb43ca
 			assert.NotEqual(t, result.BidRequest.User.BuyerUID, "", test.description+":User.BuyerUID")
 			assert.NotEqual(t, result.BidRequest.Device.DIDMD5, "", test.description+":Device.DIDMD5")
 		}
@@ -2455,16 +1923,9 @@
 
 		privacyConfig := config.Privacy{
 			GDPR: config.GDPR{
-<<<<<<< HEAD
-				Enabled:      test.gdprEnforced,
-				DefaultValue: "0",
-				TCF2: config.TCF2{
-					Enabled: true,
-=======
 				DefaultValue: "0",
 				TCF2: config.TCF2{
 					Enabled: test.gdprEnforced,
->>>>>>> 3fcb43ca
 				},
 			},
 		}
@@ -2476,42 +1937,25 @@
 		}
 
 		auctionReq := AuctionRequest{
-<<<<<<< HEAD
-			BidRequest: req,
-			UserSyncs:  &emptyUsersync{},
-			Account:    accountConfig,
-=======
 			BidRequestWrapper: &openrtb_ext.RequestWrapper{BidRequest: req},
 			UserSyncs:         &emptyUsersync{},
 			Account:           accountConfig,
->>>>>>> 3fcb43ca
 		}
 
 		metricsMock := metrics.MetricsEngineMock{}
 		metricsMock.Mock.On("RecordAdapterGDPRRequestBlocked", mock.Anything).Return()
 
-<<<<<<< HEAD
-=======
 		bidderToSyncerKey := map[string]string{}
->>>>>>> 3fcb43ca
 		results, _, errs := cleanOpenRTBRequests(
 			context.Background(),
 			auctionReq,
 			nil,
-<<<<<<< HEAD
-			&permissionsMock{allowedBidders: test.gdprAllowedBidders, passGeo: true, passID: true, activitiesError: nil},
-			&metricsMock,
-			gdpr.SignalNo,
-			privacyConfig,
-			nil)
-=======
 			bidderToSyncerKey,
 			&metricsMock,
 			gdpr.SignalNo,
 			&permissionsMock{allowedBidders: test.gdprAllowedBidders, passGeo: true, passID: true, activitiesError: nil},
 			privacyConfig,
 			&privacyConfig.GDPR.TCF2)
->>>>>>> 3fcb43ca
 
 		// extract bidder name from each request in the results
 		bidders := []openrtb_ext.BidderName{}
@@ -2601,11 +2045,7 @@
 			ID:       "our-id",
 			BuyerUID: "their-id",
 			Yob:      1982,
-<<<<<<< HEAD
-			Ext:      json.RawMessage(`{"digitrust":{"id":"digi-id","keyv":1,"pref":1}}`),
-=======
 			Ext:      json.RawMessage(`{}`),
->>>>>>> 3fcb43ca
 		},
 		Imp: []openrtb2.Imp{{
 			ID: "some-imp-id",
@@ -3158,352 +2598,6 @@
 		assert.Equal(t, testCase.expectedRequest, testCase.inputRequest, fmt.Sprintf("incorrect request after applying fpd, testcase %s", testCase.description))
 	}
 }
-<<<<<<< HEAD
-
-func TestBidderToPrebidChains(t *testing.T) {
-	input := openrtb_ext.ExtRequest{
-		Prebid: openrtb_ext.ExtRequestPrebid{
-			SChains: []*openrtb_ext.ExtRequestPrebidSChain{
-				{
-					Bidders: []string{"Bidder1", "Bidder2"},
-					SChain: openrtb_ext.ExtRequestPrebidSChainSChain{
-						Complete: 1,
-						Nodes: []*openrtb_ext.ExtRequestPrebidSChainSChainNode{
-							{
-								ASI:    "asi1",
-								SID:    "sid1",
-								Name:   "name1",
-								RID:    "rid1",
-								Domain: "domain1",
-								HP:     1,
-							},
-							{
-								ASI:    "asi2",
-								SID:    "sid2",
-								Name:   "name2",
-								RID:    "rid2",
-								Domain: "domain2",
-								HP:     2,
-							},
-						},
-						Ver: "version1",
-					},
-				},
-				{
-					Bidders: []string{"Bidder3", "Bidder4"},
-					SChain:  openrtb_ext.ExtRequestPrebidSChainSChain{},
-				},
-			},
-		},
-	}
-
-	output, err := BidderToPrebidSChains(&input)
-
-	assert.Nil(t, err)
-	assert.Equal(t, len(output), 4)
-	assert.Same(t, output["Bidder1"], &input.Prebid.SChains[0].SChain)
-	assert.Same(t, output["Bidder2"], &input.Prebid.SChains[0].SChain)
-	assert.Same(t, output["Bidder3"], &input.Prebid.SChains[1].SChain)
-	assert.Same(t, output["Bidder4"], &input.Prebid.SChains[1].SChain)
-}
-
-func TestBidderToPrebidChainsDiscardMultipleChainsForBidder(t *testing.T) {
-	input := openrtb_ext.ExtRequest{
-		Prebid: openrtb_ext.ExtRequestPrebid{
-			SChains: []*openrtb_ext.ExtRequestPrebidSChain{
-				{
-					Bidders: []string{"Bidder1"},
-					SChain:  openrtb_ext.ExtRequestPrebidSChainSChain{},
-				},
-				{
-					Bidders: []string{"Bidder1", "Bidder2"},
-					SChain:  openrtb_ext.ExtRequestPrebidSChainSChain{},
-				},
-			},
-		},
-	}
-
-	output, err := BidderToPrebidSChains(&input)
-
-	assert.NotNil(t, err)
-	assert.Nil(t, output)
-}
-
-func TestBidderToPrebidChainsNilSChains(t *testing.T) {
-	input := openrtb_ext.ExtRequest{
-		Prebid: openrtb_ext.ExtRequestPrebid{
-			SChains: nil,
-		},
-	}
-
-	output, err := BidderToPrebidSChains(&input)
-
-	assert.Nil(t, err)
-	assert.Equal(t, len(output), 0)
-}
-
-func TestBidderToPrebidChainsZeroLengthSChains(t *testing.T) {
-	input := openrtb_ext.ExtRequest{
-		Prebid: openrtb_ext.ExtRequestPrebid{
-			SChains: []*openrtb_ext.ExtRequestPrebidSChain{},
-		},
-	}
-
-	output, err := BidderToPrebidSChains(&input)
-
-	assert.Nil(t, err)
-	assert.Equal(t, len(output), 0)
-}
-
-func TestRemoveUnpermissionedEids(t *testing.T) {
-	bidder := "bidderA"
-
-	testCases := []struct {
-		description     string
-		userExt         json.RawMessage
-		eidPermissions  []openrtb_ext.ExtRequestPrebidDataEidPermission
-		expectedUserExt json.RawMessage
-	}{
-		{
-			description: "Extension Nil",
-			userExt:     nil,
-			eidPermissions: []openrtb_ext.ExtRequestPrebidDataEidPermission{
-				{Source: "source1", Bidders: []string{"bidderA"}},
-			},
-			expectedUserExt: nil,
-		},
-		{
-			description: "Extension Empty",
-			userExt:     json.RawMessage(`{}`),
-			eidPermissions: []openrtb_ext.ExtRequestPrebidDataEidPermission{
-				{Source: "source1", Bidders: []string{"bidderA"}},
-			},
-			expectedUserExt: json.RawMessage(`{}`),
-		},
-		{
-			description: "Extension Empty - Keep Other Data",
-			userExt:     json.RawMessage(`{"other":42}`),
-			eidPermissions: []openrtb_ext.ExtRequestPrebidDataEidPermission{
-				{Source: "source1", Bidders: []string{"bidderA"}},
-			},
-			expectedUserExt: json.RawMessage(`{"other":42}`),
-		},
-		{
-			description: "Eids Empty",
-			userExt:     json.RawMessage(`{"eids":[]}`),
-			eidPermissions: []openrtb_ext.ExtRequestPrebidDataEidPermission{
-				{Source: "source1", Bidders: []string{"bidderA"}},
-			},
-			expectedUserExt: json.RawMessage(`{"eids":[]}`),
-		},
-		{
-			description: "Eids Empty - Keep Other Data",
-			userExt:     json.RawMessage(`{"eids":[],"other":42}`),
-			eidPermissions: []openrtb_ext.ExtRequestPrebidDataEidPermission{
-				{Source: "source1", Bidders: []string{"bidderA"}},
-			},
-			expectedUserExt: json.RawMessage(`{"eids":[],"other":42}`),
-		},
-		{
-			description:     "Allowed By Nil Permissions",
-			userExt:         json.RawMessage(`{"eids":[{"source":"source1","id":"anyID"}]}`),
-			eidPermissions:  nil,
-			expectedUserExt: json.RawMessage(`{"eids":[{"source":"source1","id":"anyID"}]}`),
-		},
-		{
-			description:     "Allowed By Empty Permissions",
-			userExt:         json.RawMessage(`{"eids":[{"source":"source1","id":"anyID"}]}`),
-			eidPermissions:  []openrtb_ext.ExtRequestPrebidDataEidPermission{},
-			expectedUserExt: json.RawMessage(`{"eids":[{"source":"source1","id":"anyID"}]}`),
-		},
-		{
-			description: "Allowed By Specific Bidder",
-			userExt:     json.RawMessage(`{"eids":[{"source":"source1","id":"anyID"}]}`),
-			eidPermissions: []openrtb_ext.ExtRequestPrebidDataEidPermission{
-				{Source: "source1", Bidders: []string{"bidderA"}},
-			},
-			expectedUserExt: json.RawMessage(`{"eids":[{"source":"source1","id":"anyID"}]}`),
-		},
-		{
-			description: "Allowed By All Bidders",
-			userExt:     json.RawMessage(`{"eids":[{"source":"source1","id":"anyID"}]}`),
-			eidPermissions: []openrtb_ext.ExtRequestPrebidDataEidPermission{
-				{Source: "source1", Bidders: []string{"*"}},
-			},
-			expectedUserExt: json.RawMessage(`{"eids":[{"source":"source1","id":"anyID"}]}`),
-		},
-		{
-			description: "Allowed By Lack Of Matching Source",
-			userExt:     json.RawMessage(`{"eids":[{"source":"source1","id":"anyID"}]}`),
-			eidPermissions: []openrtb_ext.ExtRequestPrebidDataEidPermission{
-				{Source: "source2", Bidders: []string{"otherBidder"}},
-			},
-			expectedUserExt: json.RawMessage(`{"eids":[{"source":"source1","id":"anyID"}]}`),
-		},
-		{
-			description: "Allowed - Keep Other Data",
-			userExt:     json.RawMessage(`{"eids":[{"source":"source1","id":"anyID"}],"other":42}`),
-			eidPermissions: []openrtb_ext.ExtRequestPrebidDataEidPermission{
-				{Source: "source1", Bidders: []string{"bidderA"}},
-			},
-			expectedUserExt: json.RawMessage(`{"eids":[{"source":"source1","id":"anyID"}],"other":42}`),
-		},
-		{
-			description: "Denied",
-			userExt:     json.RawMessage(`{"eids":[{"source":"source1","id":"anyID"}]}`),
-			eidPermissions: []openrtb_ext.ExtRequestPrebidDataEidPermission{
-				{Source: "source1", Bidders: []string{"otherBidder"}},
-			},
-			expectedUserExt: nil,
-		},
-		{
-			description: "Denied - Keep Other Data",
-			userExt:     json.RawMessage(`{"eids":[{"source":"source1","id":"anyID"}],"otherdata":42}`),
-			eidPermissions: []openrtb_ext.ExtRequestPrebidDataEidPermission{
-				{Source: "source1", Bidders: []string{"otherBidder"}},
-			},
-			expectedUserExt: json.RawMessage(`{"otherdata":42}`),
-		},
-		{
-			description: "Mix Of Allowed By Specific Bidder, Allowed By Lack Of Matching Source, Denied, Keep Other Data",
-			userExt:     json.RawMessage(`{"eids":[{"source":"source1","id":"anyID"},{"source":"source2","id":"anyID"},{"source":"source3","id":"anyID"}],"other":42}`),
-			eidPermissions: []openrtb_ext.ExtRequestPrebidDataEidPermission{
-				{Source: "source1", Bidders: []string{"bidderA"}},
-				{Source: "source3", Bidders: []string{"otherBidder"}},
-			},
-			expectedUserExt: json.RawMessage(`{"eids":[{"source":"source1","id":"anyID"},{"source":"source2","id":"anyID"}],"other":42}`),
-		},
-	}
-
-	for _, test := range testCases {
-		request := &openrtb2.BidRequest{
-			User: &openrtb2.User{Ext: test.userExt},
-		}
-
-		requestExt := &openrtb_ext.ExtRequest{
-			Prebid: openrtb_ext.ExtRequestPrebid{
-				Data: &openrtb_ext.ExtRequestPrebidData{
-					EidPermissions: test.eidPermissions,
-				},
-			},
-		}
-
-		expectedRequest := &openrtb2.BidRequest{
-			User: &openrtb2.User{Ext: test.expectedUserExt},
-		}
-
-		resultErr := removeUnpermissionedEids(request, bidder, requestExt)
-		assert.NoError(t, resultErr, test.description)
-		assert.Equal(t, expectedRequest, request, test.description)
-	}
-}
-
-func TestRemoveUnpermissionedEidsUnmarshalErrors(t *testing.T) {
-	testCases := []struct {
-		description string
-		userExt     json.RawMessage
-		expectedErr string
-	}{
-		{
-			description: "Malformed Ext",
-			userExt:     json.RawMessage(`malformed`),
-			expectedErr: "invalid character 'm' looking for beginning of value",
-		},
-		{
-			description: "Malformed Eid Array Type",
-			userExt:     json.RawMessage(`{"eids":[42]}`),
-			expectedErr: "json: cannot unmarshal number into Go value of type openrtb_ext.ExtUserEid",
-		},
-		{
-			description: "Malformed Eid Item Type",
-			userExt:     json.RawMessage(`{"eids":[{"source":42,"id":"anyID"}]}`),
-			expectedErr: "json: cannot unmarshal number into Go struct field ExtUserEid.source of type string",
-		},
-	}
-
-	for _, test := range testCases {
-		request := &openrtb2.BidRequest{
-			User: &openrtb2.User{Ext: test.userExt},
-		}
-
-		requestExt := &openrtb_ext.ExtRequest{
-			Prebid: openrtb_ext.ExtRequestPrebid{
-				Data: &openrtb_ext.ExtRequestPrebidData{
-					EidPermissions: []openrtb_ext.ExtRequestPrebidDataEidPermission{
-						{Source: "source1", Bidders: []string{"*"}},
-					},
-				},
-			},
-		}
-
-		resultErr := removeUnpermissionedEids(request, "bidderA", requestExt)
-		assert.EqualError(t, resultErr, test.expectedErr, test.description)
-	}
-}
-
-func TestRemoveUnpermissionedEidsEmptyValidations(t *testing.T) {
-	testCases := []struct {
-		description string
-		request     *openrtb2.BidRequest
-		requestExt  *openrtb_ext.ExtRequest
-	}{
-		{
-			description: "Nil User",
-			request: &openrtb2.BidRequest{
-				User: nil,
-			},
-			requestExt: &openrtb_ext.ExtRequest{
-				Prebid: openrtb_ext.ExtRequestPrebid{
-					Data: &openrtb_ext.ExtRequestPrebidData{
-						EidPermissions: []openrtb_ext.ExtRequestPrebidDataEidPermission{
-							{Source: "source1", Bidders: []string{"*"}},
-						},
-					},
-				},
-			},
-		},
-		{
-			description: "Empty User",
-			request: &openrtb2.BidRequest{
-				User: &openrtb2.User{},
-			},
-			requestExt: &openrtb_ext.ExtRequest{
-				Prebid: openrtb_ext.ExtRequestPrebid{
-					Data: &openrtb_ext.ExtRequestPrebidData{
-						EidPermissions: []openrtb_ext.ExtRequestPrebidDataEidPermission{
-							{Source: "source1", Bidders: []string{"*"}},
-						},
-					},
-				},
-			},
-		},
-		{
-			description: "Nil Ext",
-			request: &openrtb2.BidRequest{
-				User: &openrtb2.User{Ext: json.RawMessage(`{"eids":[{"source":"source1","id":"anyID"}]}`)},
-			},
-			requestExt: nil,
-		},
-		{
-			description: "Nil Prebid Data",
-			request: &openrtb2.BidRequest{
-				User: &openrtb2.User{Ext: json.RawMessage(`{"eids":[{"source":"source1","id":"anyID"}]}`)},
-			},
-			requestExt: &openrtb_ext.ExtRequest{
-				Prebid: openrtb_ext.ExtRequestPrebid{
-					Data: nil,
-				},
-			},
-		},
-	}
-
-	for _, test := range testCases {
-		requestExpected := *test.request
-
-		resultErr := removeUnpermissionedEids(test.request, "bidderA", test.requestExt)
-		assert.NoError(t, resultErr, test.description+":err")
-		assert.Equal(t, &requestExpected, test.request, test.description+":request")
-=======
 
 func Test_parseAliasesGVLIDs(t *testing.T) {
 	type args struct {
@@ -3564,6 +2658,5 @@
 				t.Errorf("parseAliasesGVLIDs() expected error got nil")
 			}
 		})
->>>>>>> 3fcb43ca
 	}
 }