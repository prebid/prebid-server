package exchange

import (
	"context"
	"encoding/json"
	"errors"
	"sort"
	"testing"

	gpplib "github.com/prebid/go-gpp"
	"github.com/prebid/go-gpp/constants"
	"github.com/prebid/openrtb/v20/openrtb2"
	"github.com/prebid/prebid-server/v3/config"
	"github.com/prebid/prebid-server/v3/errortypes"
	"github.com/prebid/prebid-server/v3/firstpartydata"
	"github.com/prebid/prebid-server/v3/gdpr"
	"github.com/prebid/prebid-server/v3/metrics"
	"github.com/prebid/prebid-server/v3/openrtb_ext"
	"github.com/prebid/prebid-server/v3/privacy"
	"github.com/prebid/prebid-server/v3/util/jsonutil"
	"github.com/prebid/prebid-server/v3/util/ptrutil"
	"github.com/stretchr/testify/assert"
	"github.com/stretchr/testify/mock"
	"github.com/stretchr/testify/require"
)

const deviceUA = "Mozilla/5.0 (Macintosh; Intel Mac OS X 10_13_5) AppleWebKit/537.36 (KHTML, like Gecko) Chrome/67.0.3396.87 Safari/537.36"

// permissionsMock mocks the Permissions interface for tests
type permissionsMock struct {
	allowAllBidders bool
	allowedBidders  []openrtb_ext.BidderName
	passGeo         bool
	passID          bool
	activitiesError error
}

func (p *permissionsMock) HostCookiesAllowed(ctx context.Context) (bool, error) {
	return true, nil
}

func (p *permissionsMock) BidderSyncAllowed(ctx context.Context, bidder openrtb_ext.BidderName) (bool, error) {
	return true, nil
}

func (p *permissionsMock) AuctionActivitiesAllowed(ctx context.Context, bidderCoreName openrtb_ext.BidderName, bidder openrtb_ext.BidderName) gdpr.AuctionPermissions {
	permissions := gdpr.AuctionPermissions{
		PassGeo: p.passGeo,
		PassID:  p.passID,
	}

	if p.allowAllBidders {
		permissions.AllowBidRequest = true
		return permissions
	}

	for _, allowedBidder := range p.allowedBidders {
		if bidder == allowedBidder {
			permissions.AllowBidRequest = true
		}
	}

	return permissions
}

type fakePermissionsBuilder struct {
	permissions gdpr.Permissions
}

func (fpb fakePermissionsBuilder) Builder(gdpr.TCF2ConfigReader, gdpr.RequestInfo) gdpr.Permissions {
	return fpb.permissions
}

func assertReq(t *testing.T, bidderRequests []BidderRequest,
	applyCOPPA bool, consentedVendors map[string]bool) {
	// assert individual bidder requests
	assert.NotEqual(t, bidderRequests, 0, "cleanOpenRTBRequest should split request into individual bidder requests")

	// assert for PI data
	for _, req := range bidderRequests {
		if !applyCOPPA && consentedVendors[req.BidderName.String()] {
			assert.NotEqual(t, req.BidRequest.User.BuyerUID, "", "cleanOpenRTBRequest shouldn't clean PI data as per COPPA or for a consented vendor as per GDPR or per CCPA")
			assert.NotEqual(t, req.BidRequest.Device.DIDMD5, "", "cleanOpenRTBRequest shouldn't clean PI data as per COPPA or for a consented vendor as per GDPR or per CCPA")
		} else {
			assert.Equal(t, req.BidRequest.User.BuyerUID, "", "cleanOpenRTBRequest should clean PI data as per COPPA or for a non-consented vendor as per GDPR or per CCPA", req.BidderName.String())
			assert.Equal(t, req.BidRequest.Device.DIDMD5, "", "cleanOpenRTBRequest should clean PI data as per COPPA or for a non-consented vendor as per GDPR or per CCPA", req.BidderName.String())
		}
	}
}

func TestSplitImps(t *testing.T) {
	testCases := []struct {
		description     string
		givenImps       []openrtb2.Imp
		validatorErrors []error
		expectedImps    map[string][]openrtb2.Imp
		expectedError   string
	}{
		{
			description:   "Nil",
			givenImps:     nil,
			expectedImps:  map[string][]openrtb2.Imp{},
			expectedError: "",
		},
		{
			description:   "Empty",
			givenImps:     []openrtb2.Imp{},
			expectedImps:  map[string][]openrtb2.Imp{},
			expectedError: "",
		},
		{
			description: "1 Imp, 1 Bidder",
			givenImps: []openrtb2.Imp{
				{ID: "imp1", Ext: json.RawMessage(`{"prebid":{"bidder":{"bidderA":{"imp1ParamA":"imp1ValueA"}}}}`)},
			},
			expectedImps: map[string][]openrtb2.Imp{
				"bidderA": {
					{ID: "imp1", Ext: json.RawMessage(`{"bidder":{"imp1ParamA":"imp1ValueA"}}`)},
				},
			},
			expectedError: "",
		},
		{
			description: "1 Imp, 2 Bidders",
			givenImps: []openrtb2.Imp{
				{ID: "imp1", Ext: json.RawMessage(`{"prebid":{"bidder":{"bidderA":{"imp1ParamA":"imp1ValueA"},"bidderB":{"imp1ParamB":"imp1ValueB"}}}}`)},
			},
			expectedImps: map[string][]openrtb2.Imp{
				"bidderA": {
					{ID: "imp1", Ext: json.RawMessage(`{"bidder":{"imp1ParamA":"imp1ValueA"}}`)},
				},
				"bidderB": {
					{ID: "imp1", Ext: json.RawMessage(`{"bidder":{"imp1ParamB":"imp1ValueB"}}`)},
				},
			},
			expectedError: "",
		},
		{
			description: "2 Imps, 1 Bidders Each",
			givenImps: []openrtb2.Imp{
				{ID: "imp1", Ext: json.RawMessage(`{"prebid":{"bidder":{"bidderA":{"imp1ParamA":"imp1ValueA"}}}}`)},
				{ID: "imp2", Ext: json.RawMessage(`{"prebid":{"bidder":{"bidderA":{"imp2ParamA":"imp2ValueA"}}}}`)},
			},
			expectedImps: map[string][]openrtb2.Imp{
				"bidderA": {
					{ID: "imp1", Ext: json.RawMessage(`{"bidder":{"imp1ParamA":"imp1ValueA"}}`)},
					{ID: "imp2", Ext: json.RawMessage(`{"bidder":{"imp2ParamA":"imp2ValueA"}}`)},
				},
			},
			expectedError: "",
		},
		{
			description: "2 Imps, 2 Bidders Each",
			givenImps: []openrtb2.Imp{
				{ID: "imp1", Ext: json.RawMessage(`{"prebid":{"bidder":{"bidderA":{"imp1paramA":"imp1valueA"},"bidderB":{"imp1paramB":"imp1valueB"}}}}`)},
				{ID: "imp2", Ext: json.RawMessage(`{"prebid":{"bidder":{"bidderA":{"imp2paramA":"imp2valueA"},"bidderB":{"imp2paramB":"imp2valueB"}}}}`)},
			},
			expectedImps: map[string][]openrtb2.Imp{
				"bidderA": {
					{ID: "imp1", Ext: json.RawMessage(`{"bidder":{"imp1paramA":"imp1valueA"}}`)},
					{ID: "imp2", Ext: json.RawMessage(`{"bidder":{"imp2paramA":"imp2valueA"}}`)},
				},
				"bidderB": {
					{ID: "imp1", Ext: json.RawMessage(`{"bidder":{"imp1paramB":"imp1valueB"}}`)},
					{ID: "imp2", Ext: json.RawMessage(`{"bidder":{"imp2paramB":"imp2valueB"}}`)},
				},
			},
			expectedError: "",
		},
		{
			// This is a "happy path" integration test. Functionality is covered in detail by TestCreateSanitizedImpExt.
			description: "Other Fields - 2 Imps, 2 Bidders Each",
			givenImps: []openrtb2.Imp{
				{ID: "imp1", Ext: json.RawMessage(`{"prebid":{"bidder":{"bidderA":{"imp1paramA":"imp1valueA"},"bidderB":{"imp1paramB":"imp1valueB"}}},"skadn":"imp1SkAdN"}`)},
				{ID: "imp2", Ext: json.RawMessage(`{"prebid":{"bidder":{"bidderA":{"imp2paramA":"imp2valueA"},"bidderB":{"imp2paramB":"imp2valueB"}}},"skadn":"imp2SkAdN"}`)},
			},
			expectedImps: map[string][]openrtb2.Imp{
				"bidderA": {
					{ID: "imp1", Ext: json.RawMessage(`{"bidder":{"imp1paramA":"imp1valueA"},"skadn":"imp1SkAdN"}`)},
					{ID: "imp2", Ext: json.RawMessage(`{"bidder":{"imp2paramA":"imp2valueA"},"skadn":"imp2SkAdN"}`)},
				},
				"bidderB": {
					{ID: "imp1", Ext: json.RawMessage(`{"bidder":{"imp1paramB":"imp1valueB"},"skadn":"imp1SkAdN"}`)},
					{ID: "imp2", Ext: json.RawMessage(`{"bidder":{"imp2paramB":"imp2valueB"},"skadn":"imp2SkAdN"}`)},
				},
			},
			expectedError: "",
		},
		{
			description: "Malformed imp.ext",
			givenImps: []openrtb2.Imp{
				{ID: "imp1", Ext: json.RawMessage(`malformed`)},
			},
			expectedError: "invalid json for imp[0]: expect { or n, but found m",
		},
		{
			description: "Malformed imp.ext.prebid",
			givenImps: []openrtb2.Imp{
				{ID: "imp1", Ext: json.RawMessage(`{"prebid": malformed}`)},
			},
			expectedError: "invalid json for imp[0]: do not know how to skip: 109",
		},
		{
			description: "Malformed imp.ext.prebid.bidder",
			givenImps: []openrtb2.Imp{
				{ID: "imp1", Ext: json.RawMessage(`{"prebid": {"bidder": malformed}}`)},
			},
			expectedError: "invalid json for imp[0]: do not know how to skip: 109",
		},
		{
			description: "Malformed imp.ext.prebid.imp",
			givenImps: []openrtb2.Imp{
				{ID: "imp1", Ext: json.RawMessage(`{"prebid": {"imp": malformed}}`)},
			},
			expectedError: "invalid json for imp[0]: do not know how to skip: 109",
		},
		{
			description: "valid FPD at imp.ext.prebid.imp for valid bidder",
			givenImps: []openrtb2.Imp{
				{
					ID: "imp1",
					Banner: &openrtb2.Banner{
						Format: []openrtb2.Format{
							{
								W: 10,
								H: 20,
							},
						},
					},
					Ext: json.RawMessage(`{"prebid":{"bidder":{"bidderA":{"imp1paramA":"imp1valueA"}},"imp":{"bidderA":{"id":"impFPD", "banner":{"format":[{"w":30,"h":40}]}}}}}`),
				},
			},
			expectedImps: map[string][]openrtb2.Imp{
				"bidderA": {
					{
						ID: "impFPD",
						Banner: &openrtb2.Banner{
							Format: []openrtb2.Format{
								{
									W: 30,
									H: 40,
								},
							},
						},
						Ext: json.RawMessage(`{"bidder":{"imp1paramA":"imp1valueA"}}`),
					},
				},
			},
			expectedError: "",
		},
		{
			description: "valid FPD at imp.ext.prebid.imp for unknown bidder",
			givenImps: []openrtb2.Imp{
				{
					ID: "imp1",
					Banner: &openrtb2.Banner{
						Format: []openrtb2.Format{
							{
								W: 10,
								H: 20,
							},
						},
					},
					Ext: json.RawMessage(`{"prebid":{"bidder":{"bidderB":{"imp1paramB":"imp1valueB"}},"imp":{"bidderA":{"id":"impFPD", "banner":{"format":[{"w":30,"h":40}]}}}}}`),
				},
			},
			expectedImps: map[string][]openrtb2.Imp{
				"bidderB": {
					{
						ID: "imp1",
						Banner: &openrtb2.Banner{
							Format: []openrtb2.Format{
								{
									W: 10,
									H: 20,
								},
							},
						},
						Ext: json.RawMessage(`{"bidder":{"imp1paramB":"imp1valueB"}}`),
					},
				},
			},
			expectedError: "",
		},
		{
			description: "invalid FPD at imp.ext.prebid.imp for valid bidder",
			givenImps: []openrtb2.Imp{
				{
					ID: "imp1",
					Banner: &openrtb2.Banner{
						Format: []openrtb2.Format{
							{
								W: 10,
								H: 20,
							},
						},
					},
					Ext: json.RawMessage(`{"prebid":{"bidder":{"bidderA":{"imp1paramA":"imp1valueA"}},"imp":{"bidderA":{"id":"impFPD", "banner":{"format":[{"w":0,"h":0}]}}}}}`),
				},
			},
			validatorErrors: []error{errors.New("some error")},
			expectedImps:    nil,
			expectedError:   "merging bidder imp first party data for imp imp1 results in an invalid imp: [some error]",
		},
	}

	for _, test := range testCases {
		imps, err := splitImps(test.givenImps, &mockRequestValidator{errors: test.validatorErrors}, nil, false, nil)

		if test.expectedError == "" {
			assert.NoError(t, err, test.description+":err")
		} else {
			assert.EqualError(t, err, test.expectedError, test.description+":err")
		}

		assert.Equal(t, test.expectedImps, imps, test.description+":imps")
	}
}

func TestMergeImpFPD(t *testing.T) {
	imp1 := &openrtb2.Imp{
		ID: "imp1",
		Banner: &openrtb2.Banner{
			W: ptrutil.ToPtr[int64](200),
			H: ptrutil.ToPtr[int64](400),
		},
	}

	tests := []struct {
		description string
		imp         *openrtb2.Imp
		fpd         json.RawMessage
		wantImp     *openrtb2.Imp
		wantError   bool
	}{
		{
			description: "nil",
			imp:         nil,
			fpd:         nil,
			wantImp:     nil,
			wantError:   true,
		},
		{
			description: "nil_fpd",
			imp:         imp1,
			fpd:         nil,
			wantImp:     imp1,
			wantError:   true,
		},
		{
			description: "empty_fpd",
			imp:         imp1,
			fpd:         json.RawMessage(`{}`),
			wantImp:     imp1,
			wantError:   false,
		},
		{
			description: "nil_imp",
			imp:         nil,
			fpd:         json.RawMessage(`{}`),
			wantImp:     nil,
			wantError:   true,
		},
		{
			description: "zero_value_imp",
			imp:         &openrtb2.Imp{},
			fpd:         json.RawMessage(`{}`),
			wantImp:     &openrtb2.Imp{},
			wantError:   false,
		},
		{
			description: "invalid_json_on_existing_imp",
			imp: &openrtb2.Imp{
				Ext: json.RawMessage(`malformed`),
			},
			fpd: json.RawMessage(`{"ext": {"a":1}}`),
			wantImp: &openrtb2.Imp{
				Ext: json.RawMessage(`malformed`),
			},
			wantError: true,
		},
		{
			description: "invalid_json_in_fpd",
			imp: &openrtb2.Imp{
				Ext: json.RawMessage(`{"ext": {"a":1}}`),
			},
			fpd: json.RawMessage(`malformed`),
			wantImp: &openrtb2.Imp{
				Ext: json.RawMessage(`{"ext": {"a":1}}`),
			},
			wantError: true,
		},
		{
			description: "override_everything",
			imp: &openrtb2.Imp{
				ID:     "id1",
				Metric: []openrtb2.Metric{{Type: "type1", Value: 1, Vendor: "vendor1"}},
				Banner: &openrtb2.Banner{
					W: ptrutil.ToPtr[int64](1),
					H: ptrutil.ToPtr[int64](2),
					Format: []openrtb2.Format{
						{
							W:   10,
							H:   20,
							Ext: json.RawMessage(`{"formatkey1":"formatval1"}`),
						},
					},
				},
				Instl:    1,
				BidFloor: 1,
				Ext:      json.RawMessage(`{"cool":"test"}`),
			},
			fpd: json.RawMessage(`{"id": "id2", "metric": [{"type":"type2", "value":2, "vendor":"vendor2"}], "banner": {"w":100, "h": 200, "format": [{"w":1000, "h":2000, "ext":{"formatkey1":"formatval2"}}]}, "instl":2, "bidfloor":2, "ext":{"cool":"test2"} }`),
			wantImp: &openrtb2.Imp{
				ID:     "id2",
				Metric: []openrtb2.Metric{{Type: "type2", Value: 2, Vendor: "vendor2"}},
				Banner: &openrtb2.Banner{
					W: ptrutil.ToPtr[int64](100),
					H: ptrutil.ToPtr[int64](200),
					Format: []openrtb2.Format{
						{
							W:   1000,
							H:   2000,
							Ext: json.RawMessage(`{"formatkey1":"formatval2"}`),
						},
					},
				},
				Instl:    2,
				BidFloor: 2,
				Ext:      json.RawMessage(`{"cool":"test2"}`),
			},
		},
		{
			description: "override_partial_simple",
			imp:         imp1,
			fpd:         json.RawMessage(`{"id": "456", "banner": {"format": [{"w":1, "h":2}]} }`),
			wantImp: &openrtb2.Imp{
				ID: "456",
				Banner: &openrtb2.Banner{
					W: ptrutil.ToPtr[int64](200),
					H: ptrutil.ToPtr[int64](400),
					Format: []openrtb2.Format{
						{
							W: 1,
							H: 2,
						},
					},
				},
			},
		},
		{
			description: "override_partial_complex",
			imp: &openrtb2.Imp{
				ID:     "id1",
				Metric: []openrtb2.Metric{{Type: "type1", Value: 1, Vendor: "vendor1"}},
				Banner: &openrtb2.Banner{
					W: ptrutil.ToPtr[int64](1),
					H: ptrutil.ToPtr[int64](2),
					Format: []openrtb2.Format{
						{
							W:   10,
							H:   20,
							Ext: json.RawMessage(`{"formatkey1":"formatval1"}`),
						},
					},
				},
				Instl:        1,
				TagID:        "tag1",
				BidFloor:     1,
				Rwdd:         1,
				DT:           1,
				IframeBuster: []string{"buster1", "buster2"},
				Ext:          json.RawMessage(`{"cool1":"test1", "cool2":"test2"}`),
			},
			fpd: json.RawMessage(`{"id": "id2", "metric": [{"type":"type2", "value":2, "vendor":"vendor2"}], "banner": {"w":100, "format": [{"w":1000, "h":2000, "ext":{"formatkey1":"formatval11"}}]}, "instl":2, "bidfloor":2, "ext":{"cool1":"test11"} }`),
			wantImp: &openrtb2.Imp{
				ID:     "id2",
				Metric: []openrtb2.Metric{{Type: "type2", Value: 2, Vendor: "vendor2"}},
				Banner: &openrtb2.Banner{
					W: ptrutil.ToPtr[int64](100),
					H: ptrutil.ToPtr[int64](2),
					Format: []openrtb2.Format{
						{
							W:   1000,
							H:   2000,
							Ext: json.RawMessage(`{"formatkey1":"formatval11"}`),
						},
					},
				},
				Instl:        2,
				TagID:        "tag1",
				BidFloor:     2,
				Rwdd:         1,
				DT:           1,
				IframeBuster: []string{"buster1", "buster2"},
				Ext:          json.RawMessage(`{"cool1":"test11","cool2":"test2"}`),
			},
		},
	}

	for _, test := range tests {
		t.Run(test.description, func(t *testing.T) {
			err := mergeImpFPD(test.imp, test.fpd, 1)
			assert.Equal(t, test.wantImp, test.imp)

			if test.wantError {
				assert.Error(t, err)
			} else {
				assert.NoError(t, err)
			}
		})
	}
}

func TestCreateSanitizedImpExt(t *testing.T) {
	testCases := []struct {
		description       string
		givenImpExt       map[string]json.RawMessage
		givenImpExtPrebid map[string]json.RawMessage
		expected          map[string]json.RawMessage
		expectedError     string
	}{
		{
			description:       "Nil",
			givenImpExt:       nil,
			givenImpExtPrebid: nil,
			expected:          map[string]json.RawMessage{},
			expectedError:     "",
		},
		{
			description:       "Empty",
			givenImpExt:       map[string]json.RawMessage{},
			givenImpExtPrebid: map[string]json.RawMessage{},
			expected:          map[string]json.RawMessage{},
			expectedError:     "",
		},
		{
			description: "imp.ext.prebid - Bidder Only",
			givenImpExt: map[string]json.RawMessage{
				"prebid":  json.RawMessage(`"ignoredInFavorOfSeparatelyUnmarshalledImpExtPrebid"`),
				"data":    json.RawMessage(`"anyData"`),
				"context": json.RawMessage(`"anyContext"`),
				"skadn":   json.RawMessage(`"anySKAdNetwork"`),
				"gpid":    json.RawMessage(`"anyGPID"`),
				"tid":     json.RawMessage(`"anyTID"`),
			},
			givenImpExtPrebid: map[string]json.RawMessage{
				"bidder": json.RawMessage(`"anyBidder"`),
			},
			expected: map[string]json.RawMessage{
				"data":    json.RawMessage(`"anyData"`),
				"context": json.RawMessage(`"anyContext"`),
				"skadn":   json.RawMessage(`"anySKAdNetwork"`),
				"gpid":    json.RawMessage(`"anyGPID"`),
				"tid":     json.RawMessage(`"anyTID"`),
			},
			expectedError: "",
		},
		{
			description: "imp.ext.prebid - Bidder + Other Forbidden Value",
			givenImpExt: map[string]json.RawMessage{
				"prebid":  json.RawMessage(`"ignoredInFavorOfSeparatelyUnmarshalledImpExtPrebid"`),
				"data":    json.RawMessage(`"anyData"`),
				"context": json.RawMessage(`"anyContext"`),
				"skadn":   json.RawMessage(`"anySKAdNetwork"`),
				"gpid":    json.RawMessage(`"anyGPID"`),
				"tid":     json.RawMessage(`"anyTID"`),
			},
			givenImpExtPrebid: map[string]json.RawMessage{
				"bidder":    json.RawMessage(`"anyBidder"`),
				"forbidden": json.RawMessage(`"anyValue"`),
			},
			expected: map[string]json.RawMessage{
				"data":    json.RawMessage(`"anyData"`),
				"context": json.RawMessage(`"anyContext"`),
				"skadn":   json.RawMessage(`"anySKAdNetwork"`),
				"gpid":    json.RawMessage(`"anyGPID"`),
				"tid":     json.RawMessage(`"anyTID"`),
			},
			expectedError: "",
		},
		{
			description: "imp.ext.prebid - Bidder + Other Allowed Values",
			givenImpExt: map[string]json.RawMessage{
				"prebid":  json.RawMessage(`"ignoredInFavorOfSeparatelyUnmarshalledImpExtPrebid"`),
				"data":    json.RawMessage(`"anyData"`),
				"context": json.RawMessage(`"anyContext"`),
				"skadn":   json.RawMessage(`"anySKAdNetwork"`),
				"gpid":    json.RawMessage(`"anyGPID"`),
				"tid":     json.RawMessage(`"anyTID"`),
			},
			givenImpExtPrebid: map[string]json.RawMessage{
				"bidder":                json.RawMessage(`"anyBidder"`),
				"is_rewarded_inventory": json.RawMessage(`"anyIsRewardedInventory"`),
				"options":               json.RawMessage(`"anyOptions"`),
			},
			expected: map[string]json.RawMessage{
				"prebid":  json.RawMessage(`{"is_rewarded_inventory":"anyIsRewardedInventory","options":"anyOptions"}`),
				"data":    json.RawMessage(`"anyData"`),
				"context": json.RawMessage(`"anyContext"`),
				"skadn":   json.RawMessage(`"anySKAdNetwork"`),
				"gpid":    json.RawMessage(`"anyGPID"`),
				"tid":     json.RawMessage(`"anyTID"`),
			},
			expectedError: "",
		},
		{
			description: "imp.ext",
			givenImpExt: map[string]json.RawMessage{
				"anyBidder": json.RawMessage(`"anyBidderValues"`),
				"data":      json.RawMessage(`"anyData"`),
				"context":   json.RawMessage(`"anyContext"`),
				"skadn":     json.RawMessage(`"anySKAdNetwork"`),
				"gpid":      json.RawMessage(`"anyGPID"`),
				"tid":       json.RawMessage(`"anyTID"`),
			},
			givenImpExtPrebid: map[string]json.RawMessage{},
			expected: map[string]json.RawMessage{
				"data":    json.RawMessage(`"anyData"`),
				"context": json.RawMessage(`"anyContext"`),
				"skadn":   json.RawMessage(`"anySKAdNetwork"`),
				"gpid":    json.RawMessage(`"anyGPID"`),
				"tid":     json.RawMessage(`"anyTID"`),
			},
			expectedError: "",
		},
		{
			description: "imp.ext + imp.ext.prebid - Prebid Bidder Only",
			givenImpExt: map[string]json.RawMessage{
				"anyBidder": json.RawMessage(`"anyBidderValues"`),
				"prebid":    json.RawMessage(`"ignoredInFavorOfSeparatelyUnmarshalledImpExtPrebid"`),
				"data":      json.RawMessage(`"anyData"`),
				"context":   json.RawMessage(`"anyContext"`),
				"skadn":     json.RawMessage(`"anySKAdNetwork"`),
				"gpid":      json.RawMessage(`"anyGPID"`),
				"tid":       json.RawMessage(`"anyTID"`),
			},
			givenImpExtPrebid: map[string]json.RawMessage{
				"bidder": json.RawMessage(`"anyBidder"`),
			},
			expected: map[string]json.RawMessage{
				"data":    json.RawMessage(`"anyData"`),
				"context": json.RawMessage(`"anyContext"`),
				"skadn":   json.RawMessage(`"anySKAdNetwork"`),
				"gpid":    json.RawMessage(`"anyGPID"`),
				"tid":     json.RawMessage(`"anyTID"`),
			},
			expectedError: "",
		},
		{
			description: "imp.ext + imp.ext.prebid - Prebid Bidder + Other Forbidden Value",
			givenImpExt: map[string]json.RawMessage{
				"anyBidder": json.RawMessage(`"anyBidderValues"`),
				"prebid":    json.RawMessage(`"ignoredInFavorOfSeparatelyUnmarshalledImpExtPrebid"`),
				"data":      json.RawMessage(`"anyData"`),
				"context":   json.RawMessage(`"anyContext"`),
				"skadn":     json.RawMessage(`"anySKAdNetwork"`),
				"gpid":      json.RawMessage(`"anyGPID"`),
				"tid":       json.RawMessage(`"anyTID"`),
			},
			givenImpExtPrebid: map[string]json.RawMessage{
				"bidder":    json.RawMessage(`"anyBidder"`),
				"forbidden": json.RawMessage(`"anyValue"`),
			},
			expected: map[string]json.RawMessage{
				"data":    json.RawMessage(`"anyData"`),
				"context": json.RawMessage(`"anyContext"`),
				"skadn":   json.RawMessage(`"anySKAdNetwork"`),
				"gpid":    json.RawMessage(`"anyGPID"`),
				"tid":     json.RawMessage(`"anyTID"`),
			},
			expectedError: "",
		},
		{
			description: "imp.ext + imp.ext.prebid - Prebid Bidder + Other Allowed Values",
			givenImpExt: map[string]json.RawMessage{
				"anyBidder": json.RawMessage(`"anyBidderValues"`),
				"prebid":    json.RawMessage(`"ignoredInFavorOfSeparatelyUnmarshalledImpExtPrebid"`),
				"data":      json.RawMessage(`"anyData"`),
				"context":   json.RawMessage(`"anyContext"`),
				"skadn":     json.RawMessage(`"anySKAdNetwork"`),
				"gpid":      json.RawMessage(`"anyGPID"`),
				"tid":       json.RawMessage(`"anyTID"`),
			},
			givenImpExtPrebid: map[string]json.RawMessage{
				"bidder":                json.RawMessage(`"anyBidder"`),
				"is_rewarded_inventory": json.RawMessage(`"anyIsRewardedInventory"`),
				"options":               json.RawMessage(`"anyOptions"`),
			},
			expected: map[string]json.RawMessage{
				"prebid":  json.RawMessage(`{"is_rewarded_inventory":"anyIsRewardedInventory","options":"anyOptions"}`),
				"data":    json.RawMessage(`"anyData"`),
				"context": json.RawMessage(`"anyContext"`),
				"skadn":   json.RawMessage(`"anySKAdNetwork"`),
				"gpid":    json.RawMessage(`"anyGPID"`),
				"tid":     json.RawMessage(`"anyTID"`),
			},
			expectedError: "",
		},
	}

	for _, test := range testCases {
		result, err := createSanitizedImpExt(test.givenImpExt, test.givenImpExtPrebid)

		if test.expectedError == "" {
			assert.NoError(t, err, test.description+":err")
		} else {
			assert.EqualError(t, err, test.expectedError, test.description+":err")
		}

		assert.Equal(t, test.expected, result, test.description)
	}
}

func TestCleanOpenRTBRequests(t *testing.T) {
	emptyTCF2Config := gdpr.NewTCF2Config(config.TCF2{}, config.AccountGDPR{})

	testCases := []struct {
		req              AuctionRequest
		bidReqAssertions func(t *testing.T, bidderRequests []BidderRequest,
			applyCOPPA bool, consentedVendors map[string]bool)
		hasError         bool
		applyCOPPA       bool
		consentedVendors map[string]bool
	}{
		{
			req:              AuctionRequest{BidRequestWrapper: &openrtb_ext.RequestWrapper{BidRequest: getTestBuildRequest(t)}, UserSyncs: &emptyUsersync{}, TCF2Config: emptyTCF2Config},
			bidReqAssertions: assertReq,
			hasError:         false,
			applyCOPPA:       true,
			consentedVendors: map[string]bool{"appnexus": true},
		},
		{
			req:              AuctionRequest{BidRequestWrapper: &openrtb_ext.RequestWrapper{BidRequest: newAdapterAliasBidRequest()}, UserSyncs: &emptyUsersync{}, TCF2Config: emptyTCF2Config},
			bidReqAssertions: assertReq,
			hasError:         false,
			applyCOPPA:       false,
			consentedVendors: map[string]bool{"appnexus": true},
		},
	}

	privacyConfig := config.Privacy{
		CCPA: config.CCPA{
			Enforce: true,
		},
		LMT: config.LMT{
			Enforce: true,
		},
	}

	for _, test := range testCases {

		gdprPermsBuilder := fakePermissionsBuilder{
			permissions: &permissionsMock{
				allowAllBidders: true,
			},
		}.Builder

		reqSplitter := &requestSplitter{
			bidderToSyncerKey: map[string]string{},
			me:                &metrics.MetricsEngineMock{},
			privacyConfig:     privacyConfig,
			gdprPermsBuilder:  gdprPermsBuilder,
			hostSChainNode:    nil,
			bidderInfo:        config.BidderInfos{},
		}
		bidderRequests, _, err := reqSplitter.cleanOpenRTBRequests(context.Background(), test.req, nil, gdpr.SignalNo, false, map[string]float64{})
		if test.hasError {
			assert.NotNil(t, err, "Error shouldn't be nil")
		} else {
			assert.Nil(t, err, "Err should be nil")
			test.bidReqAssertions(t, bidderRequests, test.applyCOPPA, test.consentedVendors)
		}
	}
}

func TestCleanOpenRTBRequestsWithFPD(t *testing.T) {
	fpd := make(map[openrtb_ext.BidderName]*firstpartydata.ResolvedFirstPartyData)

	apnFpd := firstpartydata.ResolvedFirstPartyData{
		Site: &openrtb2.Site{Name: "fpdApnSite"},
		App:  &openrtb2.App{Name: "fpdApnApp"},
		User: &openrtb2.User{Keywords: "fpdApnUser"},
	}
	fpd[openrtb_ext.BidderName("rubicon")] = &apnFpd

	emptyTCF2Config := gdpr.NewTCF2Config(config.TCF2{}, config.AccountGDPR{})

	testCases := []struct {
		description string
		req         AuctionRequest
		fpdExpected bool
	}{
		{
			description: "Pass valid FPD data for bidder not found in the request",
			req:         AuctionRequest{BidRequestWrapper: &openrtb_ext.RequestWrapper{BidRequest: getTestBuildRequest(t)}, UserSyncs: &emptyUsersync{}, FirstPartyData: fpd, TCF2Config: emptyTCF2Config},
			fpdExpected: false,
		},
		{
			description: "Pass valid FPD data for bidders specified in request",
			req:         AuctionRequest{BidRequestWrapper: &openrtb_ext.RequestWrapper{BidRequest: newAdapterAliasBidRequest()}, UserSyncs: &emptyUsersync{}, FirstPartyData: fpd, TCF2Config: emptyTCF2Config},
			fpdExpected: true,
		},
		{
			description: "Bidders specified in request but there is no fpd data for this bidder",
			req:         AuctionRequest{BidRequestWrapper: &openrtb_ext.RequestWrapper{BidRequest: newAdapterAliasBidRequest()}, UserSyncs: &emptyUsersync{}, FirstPartyData: make(map[openrtb_ext.BidderName]*firstpartydata.ResolvedFirstPartyData), TCF2Config: emptyTCF2Config},
			fpdExpected: false,
		},
		{
			description: "No FPD data passed",
			req:         AuctionRequest{BidRequestWrapper: &openrtb_ext.RequestWrapper{BidRequest: newAdapterAliasBidRequest()}, UserSyncs: &emptyUsersync{}, FirstPartyData: nil, TCF2Config: emptyTCF2Config},
			fpdExpected: false,
		},
	}

	for _, test := range testCases {

		gdprPermissionsBuilder := fakePermissionsBuilder{
			permissions: &permissionsMock{
				allowAllBidders: true,
			},
		}.Builder

		reqSplitter := &requestSplitter{
			bidderToSyncerKey: map[string]string{},
			me:                &metrics.MetricsEngineMock{},
			privacyConfig:     config.Privacy{},
			gdprPermsBuilder:  gdprPermissionsBuilder,
			hostSChainNode:    nil,
			bidderInfo:        config.BidderInfos{},
		}

		bidderRequests, _, err := reqSplitter.cleanOpenRTBRequests(context.Background(), test.req, nil, gdpr.SignalNo, false, map[string]float64{})
		assert.Empty(t, err, "No errors should be returned")
		for _, bidderRequest := range bidderRequests {
			bidderName := bidderRequest.BidderName
			if test.fpdExpected {
				assert.Equal(t, fpd[bidderName].Site.Name, bidderRequest.BidRequest.Site.Name, "Incorrect FPD site name")
				assert.Equal(t, fpd[bidderName].App.Name, bidderRequest.BidRequest.App.Name, "Incorrect FPD app name")
				assert.Equal(t, fpd[bidderName].User.Keywords, bidderRequest.BidRequest.User.Keywords, "Incorrect FPD user keywords")
				assert.Equal(t, test.req.BidRequestWrapper.User.BuyerUID, bidderRequest.BidRequest.User.BuyerUID, "Incorrect FPD user buyerUID")
			} else {
				assert.Equal(t, "", bidderRequest.BidRequest.Site.Name, "Incorrect FPD site name")
				assert.Equal(t, "", bidderRequest.BidRequest.User.Keywords, "Incorrect FPD user keywords")
			}
		}
	}
}

func TestExtractAdapterReqBidderParamsMap(t *testing.T) {
	tests := []struct {
		name            string
		givenBidRequest *openrtb2.BidRequest
		want            map[string]json.RawMessage
		wantErr         error
	}{
		{
			name:            "nil req",
			givenBidRequest: nil,
			want:            nil,
			wantErr:         errors.New("error bidRequest should not be nil"),
		},
		{
			name:            "nil req.ext",
			givenBidRequest: &openrtb2.BidRequest{Ext: json.RawMessage(`{"prebid":{}}`)},
			want:            nil,
			wantErr:         nil,
		},
		{
			name:            "malformed req.ext",
			givenBidRequest: &openrtb2.BidRequest{Ext: json.RawMessage("malformed")},
			want:            nil,
			wantErr:         errors.New("error decoding Request.ext : expect { or n, but found m"),
		},
		{
			name:            "extract bidder params from req.Ext for input request in adapter code",
			givenBidRequest: &openrtb2.BidRequest{Ext: json.RawMessage(`{"prebid":{"bidderparams": {"profile": 1234, "version": 1}}}`)},
			want:            map[string]json.RawMessage{"profile": json.RawMessage(`1234`), "version": json.RawMessage(`1`)},
			wantErr:         nil,
		},
	}
	for _, tt := range tests {
		t.Run(tt.name, func(t *testing.T) {
			got, err := ExtractReqExtBidderParamsMap(tt.givenBidRequest)
			assert.Equal(t, tt.wantErr, err, "err")
			assert.Equal(t, tt.want, got, "result")
		})
	}
}

func TestCleanOpenRTBRequestsWithBidResponses(t *testing.T) {
	bidRespId1 := json.RawMessage(`{"id": "resp_id1"}`)
	bidRespId2 := json.RawMessage(`{"id": "resp_id2"}`)

	testCases := []struct {
		description            string
		storedBidResponses     map[string]map[string]json.RawMessage
		imps                   []openrtb2.Imp
		expectedBidderRequests map[string]BidderRequest
	}{
		{
			description: "Request with imp with one bidder stored bid response",
			storedBidResponses: map[string]map[string]json.RawMessage{
				"imp-id1": {"bidderA": bidRespId1},
			},
			imps: []openrtb2.Imp{
				{
					ID: "imp-id1",
					Video: &openrtb2.Video{
						W: ptrutil.ToPtr[int64](300),
						H: ptrutil.ToPtr[int64](250),
					},
					Ext: json.RawMessage(`{"prebid":{"bidder":{"bidderA":{"placementId":"123"}}}}`),
				},
			},
			expectedBidderRequests: map[string]BidderRequest{
				"bidderA": {
					BidRequest: &openrtb2.BidRequest{Imp: nil},
					BidderName: "bidderA",
					BidderStoredResponses: map[string]json.RawMessage{
						"imp-id1": bidRespId1},
				},
			},
		},
		{
			description: "Request with imps with and without stored bid response for one bidder",
			storedBidResponses: map[string]map[string]json.RawMessage{
				"imp-id1": {"bidderA": bidRespId1},
			},
			imps: []openrtb2.Imp{
				{
					ID: "imp-id1",
					Video: &openrtb2.Video{
						W: ptrutil.ToPtr[int64](300),
						H: ptrutil.ToPtr[int64](250),
					},
					Ext: json.RawMessage(`{"prebid":{"bidder":{"bidderA":{"placementId":"123"}}}}`),
				},
				{
					ID:  "imp-id2",
					Ext: json.RawMessage(`{"prebid":{"bidder":{"bidderA":{"placementId":"123"}}}}`),
				},
			},
			expectedBidderRequests: map[string]BidderRequest{
				"bidderA": {
					BidRequest: &openrtb2.BidRequest{Imp: []openrtb2.Imp{
						{ID: "imp-id2", Ext: json.RawMessage(`{"bidder":{"placementId":"123"}}`)},
					}},
					BidderName: "bidderA",
					BidderStoredResponses: map[string]json.RawMessage{
						"imp-id1": bidRespId1},
				},
			},
		},
		{
			description: "Request with imp with 2 bidders stored bid response",
			storedBidResponses: map[string]map[string]json.RawMessage{
				"imp-id1": {"bidderA": bidRespId1, "bidderB": bidRespId2},
			},
			imps: []openrtb2.Imp{
				{
					ID: "imp-id1",
					Video: &openrtb2.Video{
						W: ptrutil.ToPtr[int64](300),
						H: ptrutil.ToPtr[int64](250),
					},
					Ext: json.RawMessage(`{"prebid":{"bidder":{"bidderA":{"placementId":"123"},"bidderB":{"placementId":"456"}}}}`),
				},
			},
			expectedBidderRequests: map[string]BidderRequest{
				"bidderA": {
					BidRequest: &openrtb2.BidRequest{Imp: nil},
					BidderName: "bidderA",
					BidderStoredResponses: map[string]json.RawMessage{
						"imp-id1": bidRespId1,
					},
				},
				"bidderB": {
					BidRequest: &openrtb2.BidRequest{Imp: nil},
					BidderName: "bidderB",
					BidderStoredResponses: map[string]json.RawMessage{
						"imp-id1": bidRespId2},
				},
			},
		},
		{
			description: "Request with 2 imps: with 2 bidders stored bid response and imp without stored responses",
			storedBidResponses: map[string]map[string]json.RawMessage{
				"imp-id1": {"bidderA": bidRespId1, "bidderB": bidRespId2},
			},
			imps: []openrtb2.Imp{
				{
					ID: "imp-id1",
					Video: &openrtb2.Video{
						W: ptrutil.ToPtr[int64](300),
						H: ptrutil.ToPtr[int64](250),
					},
					Ext: json.RawMessage(`{"prebid":{"bidder":{"bidderA":{"placementId":"123"},"bidderB":{"placementId":"456"}}}}`),
				},
				{
					ID:  "imp-id2",
					Ext: json.RawMessage(`{"prebid":{"bidder":{"bidderA":{"placementId":"123"}}}}`),
				},
			},
			expectedBidderRequests: map[string]BidderRequest{
				"bidderA": {
					BidRequest: &openrtb2.BidRequest{Imp: []openrtb2.Imp{
						{ID: "imp-id2", Ext: json.RawMessage(`{"bidder":{"placementId":"123"}}`)},
					}},
					BidderName: "bidderA",
					BidderStoredResponses: map[string]json.RawMessage{
						"imp-id1": bidRespId1},
				},
				"bidderB": {
					BidRequest: &openrtb2.BidRequest{Imp: nil},
					BidderName: "bidderB",
					BidderStoredResponses: map[string]json.RawMessage{
						"imp-id1": bidRespId2},
				},
			},
		},
		{
			description: "Request with 3 imps: with 2 bidders stored bid response and 2 imps without stored responses",
			storedBidResponses: map[string]map[string]json.RawMessage{
				"imp-id1": {"bidderA": bidRespId1, "bidderB": bidRespId2},
			},
			imps: []openrtb2.Imp{
				{
					ID:  "imp-id3",
					Ext: json.RawMessage(`{"prebid":{"bidder":{"bidderC":{"placementId":"1234"}}}}`),
				},
				{
					ID: "imp-id1",
					Video: &openrtb2.Video{
						W: ptrutil.ToPtr[int64](300),
						H: ptrutil.ToPtr[int64](250),
					},
					Ext: json.RawMessage(`{"prebid":{"bidder":{"bidderA":{"placementId":"123"},"bidderB":{"placementId":"456"}}}}`),
				},
				{
					ID:  "imp-id2",
					Ext: json.RawMessage(`{"prebid":{"bidder":{"bidderA":{"placementId":"123"}}}}`),
				},
			},
			expectedBidderRequests: map[string]BidderRequest{
				"bidderA": {
					BidRequest: &openrtb2.BidRequest{Imp: []openrtb2.Imp{
						{ID: "imp-id2", Ext: json.RawMessage(`{"bidder":{"placementId":"123"}}`)},
					}},
					BidderName: "bidderA",
					BidderStoredResponses: map[string]json.RawMessage{
						"imp-id1": bidRespId1},
				},
				"bidderB": {
					BidRequest: &openrtb2.BidRequest{Imp: nil},
					BidderName: "bidderB",
					BidderStoredResponses: map[string]json.RawMessage{
						"imp-id1": bidRespId2},
				},
				"bidderC": {
					BidRequest: &openrtb2.BidRequest{Imp: []openrtb2.Imp{
						{ID: "imp-id3", Ext: json.RawMessage(`{"bidder":{"placementId":"1234"}}`)},
					}},
					BidderName:            "bidderC",
					BidderStoredResponses: nil,
				},
			},
		},
		{
			description: "Request with 2 imps: with 1 bidders stored bid response and imp without stored responses and with the same bidder",
			storedBidResponses: map[string]map[string]json.RawMessage{
				"imp-id2": {"bidderA": bidRespId2},
			},
			imps: []openrtb2.Imp{
				{
					ID:  "imp-id1",
					Ext: json.RawMessage(`{"prebid":{"bidder":{"bidderA":{"placementId":"123"}}}}`),
				},
				{
					ID:  "imp-id2",
					Ext: json.RawMessage(`{"prebid":{"bidder":{"bidderA":{"placementId":"123"}}}}`),
				},
			},
			expectedBidderRequests: map[string]BidderRequest{
				"bidderA": {
					BidRequest: &openrtb2.BidRequest{Imp: []openrtb2.Imp{
						{ID: "imp-id1", Ext: json.RawMessage(`{"bidder":{"placementId":"123"}}`)},
					}},
					BidderName: "bidderA",
					BidderStoredResponses: map[string]json.RawMessage{
						"imp-id2": bidRespId2},
				},
			},
		},
		{
			description: "Request with 2 imps with stored responses and with the same bidder",
			storedBidResponses: map[string]map[string]json.RawMessage{
				"imp-id1": {"bidderA": bidRespId1},
				"imp-id2": {"bidderA": bidRespId2},
			},
			imps: []openrtb2.Imp{
				{
					ID:  "imp-id1",
					Ext: json.RawMessage(`{"prebid":{"bidder":{"bidderA":{"placementId":"123"}}}}`),
				},
				{
					ID:  "imp-id2",
					Ext: json.RawMessage(`{"prebid":{"bidder":{"bidderA":{"placementId":"123"}}}}`),
				},
			},
			expectedBidderRequests: map[string]BidderRequest{
				"bidderA": {
					BidRequest: &openrtb2.BidRequest{Imp: nil},
					BidderName: "bidderA",
					BidderStoredResponses: map[string]json.RawMessage{
						"imp-id1": bidRespId1,
						"imp-id2": bidRespId2,
					},
				},
			},
		},
	}

	for _, test := range testCases {

		gdprPermissionsBuilder := fakePermissionsBuilder{
			permissions: &permissionsMock{
				allowAllBidders: true,
			},
		}.Builder

		auctionReq := AuctionRequest{
			BidRequestWrapper:  &openrtb_ext.RequestWrapper{BidRequest: &openrtb2.BidRequest{Imp: test.imps}},
			UserSyncs:          &emptyUsersync{},
			StoredBidResponses: test.storedBidResponses,
			TCF2Config:         gdpr.NewTCF2Config(config.TCF2{}, config.AccountGDPR{}),
		}

		reqSplitter := &requestSplitter{
			bidderToSyncerKey: map[string]string{},
			me:                &metrics.MetricsEngineMock{},
			privacyConfig:     config.Privacy{},
			gdprPermsBuilder:  gdprPermissionsBuilder,
			hostSChainNode:    nil,
			bidderInfo:        config.BidderInfos{},
		}

		actualBidderRequests, _, err := reqSplitter.cleanOpenRTBRequests(context.Background(), auctionReq, nil, gdpr.SignalNo, false, map[string]float64{})
		assert.Empty(t, err, "No errors should be returned")
		assert.Len(t, actualBidderRequests, len(test.expectedBidderRequests), "result len doesn't match for testCase %s", test.description)
		for _, actualBidderRequest := range actualBidderRequests {
			bidderName := string(actualBidderRequest.BidderName)
			assert.Equal(t, test.expectedBidderRequests[bidderName].BidRequest.Imp, actualBidderRequest.BidRequest.Imp, "incorrect Impressions for testCase %s", test.description)
			assert.Equal(t, test.expectedBidderRequests[bidderName].BidderStoredResponses, actualBidderRequest.BidderStoredResponses, "incorrect Bidder Stored Responses for testCase %s", test.description)
		}
	}
}

func TestCleanOpenRTBRequestsCCPA(t *testing.T) {
	trueValue, falseValue := true, false

	testCases := []struct {
		description         string
		reqExt              json.RawMessage
		ccpaConsent         string
		ccpaHostEnabled     bool
		ccpaAccountEnabled  *bool
		expectDataScrub     bool
		expectPrivacyLabels metrics.PrivacyLabels
	}{
		{
			description:        "Feature Flags Enabled - Opt Out",
			ccpaConsent:        "1-Y-",
			ccpaHostEnabled:    true,
			ccpaAccountEnabled: &trueValue,
			expectDataScrub:    true,
			expectPrivacyLabels: metrics.PrivacyLabels{
				CCPAProvided: true,
				CCPAEnforced: true,
			},
		},
		{
			description:        "Feature Flags Enabled - Opt In",
			ccpaConsent:        "1-N-",
			ccpaHostEnabled:    true,
			ccpaAccountEnabled: &trueValue,
			expectDataScrub:    false,
			expectPrivacyLabels: metrics.PrivacyLabels{
				CCPAProvided: true,
				CCPAEnforced: false,
			},
		},
		{
			description:        "Feature Flags Enabled - No Sale Star - Doesn't Scrub",
			reqExt:             json.RawMessage(`{"prebid":{"nosale":["*"]}}`),
			ccpaConsent:        "1-Y-",
			ccpaHostEnabled:    true,
			ccpaAccountEnabled: &trueValue,
			expectDataScrub:    false,
			expectPrivacyLabels: metrics.PrivacyLabels{
				CCPAProvided: true,
				CCPAEnforced: false,
			},
		},
		{
			description:        "Feature Flags Enabled - No Sale Specific Bidder - Doesn't Scrub",
			reqExt:             json.RawMessage(`{"prebid":{"nosale":["appnexus"]}}`),
			ccpaConsent:        "1-Y-",
			ccpaHostEnabled:    true,
			ccpaAccountEnabled: &trueValue,
			expectDataScrub:    false,
			expectPrivacyLabels: metrics.PrivacyLabels{
				CCPAProvided: true,
				CCPAEnforced: true,
			},
		},
		{
			description:        "Feature Flags Enabled - No Sale Different Bidder - Scrubs",
			reqExt:             json.RawMessage(`{"prebid":{"nosale":["rubicon"]}}`),
			ccpaConsent:        "1-Y-",
			ccpaHostEnabled:    true,
			ccpaAccountEnabled: &trueValue,
			expectDataScrub:    true,
			expectPrivacyLabels: metrics.PrivacyLabels{
				CCPAProvided: true,
				CCPAEnforced: true,
			},
		},
		{
			description:        "Feature flags Account CCPA enabled, host CCPA disregarded - Opt Out",
			ccpaConsent:        "1-Y-",
			ccpaHostEnabled:    false,
			ccpaAccountEnabled: &trueValue,
			expectDataScrub:    true,
			expectPrivacyLabels: metrics.PrivacyLabels{
				CCPAProvided: true,
				CCPAEnforced: true,
			},
		},
		{
			description:        "Feature flags Account CCPA disabled, host CCPA disregarded",
			ccpaConsent:        "1-Y-",
			ccpaHostEnabled:    true,
			ccpaAccountEnabled: &falseValue,
			expectDataScrub:    false,
			expectPrivacyLabels: metrics.PrivacyLabels{
				CCPAProvided: true,
				CCPAEnforced: false,
			},
		},
		{
			description:        "Feature flags Account CCPA not specified, host CCPA enabled - Opt Out",
			ccpaConsent:        "1-Y-",
			ccpaHostEnabled:    true,
			ccpaAccountEnabled: nil,
			expectDataScrub:    true,
			expectPrivacyLabels: metrics.PrivacyLabels{
				CCPAProvided: true,
				CCPAEnforced: true,
			},
		},
		{
			description:        "Feature flags Account CCPA not specified, host CCPA disabled",
			ccpaConsent:        "1-Y-",
			ccpaHostEnabled:    false,
			ccpaAccountEnabled: nil,
			expectDataScrub:    false,
			expectPrivacyLabels: metrics.PrivacyLabels{
				CCPAProvided: true,
				CCPAEnforced: false,
			},
		},
	}

	for _, test := range testCases {
		req := newBidRequest()
		req.Ext = test.reqExt
		req.Regs = &openrtb2.Regs{
			USPrivacy: test.ccpaConsent,
		}

		privacyConfig := config.Privacy{
			CCPA: config.CCPA{
				Enforce: test.ccpaHostEnabled,
			},
		}

		accountConfig := config.Account{
			CCPA: config.AccountCCPA{
				Enabled: test.ccpaAccountEnabled,
			},
		}

		auctionReq := AuctionRequest{
			BidRequestWrapper: &openrtb_ext.RequestWrapper{BidRequest: req},
			UserSyncs:         &emptyUsersync{},
			Account:           accountConfig,
			TCF2Config:        gdpr.NewTCF2Config(config.TCF2{}, accountConfig.GDPR),
		}

		gdprPermissionsBuilder := fakePermissionsBuilder{
			permissions: &permissionsMock{
				allowAllBidders: true,
			},
		}.Builder

		metricsMock := metrics.MetricsEngineMock{}
		metricsMock.Mock.On("RecordAdapterBuyerUIDScrubbed", mock.Anything).Return()

		bidderToSyncerKey := map[string]string{}
		reqSplitter := &requestSplitter{
			bidderToSyncerKey: bidderToSyncerKey,
			me:                &metricsMock,
			privacyConfig:     privacyConfig,
			gdprPermsBuilder:  gdprPermissionsBuilder,
			hostSChainNode:    nil,
			bidderInfo:        config.BidderInfos{},
		}

		bidderRequests, privacyLabels, errs := reqSplitter.cleanOpenRTBRequests(context.Background(), auctionReq, nil, gdpr.SignalNo, false, map[string]float64{})
		result := bidderRequests[0]

		assert.Nil(t, errs)
		if test.expectDataScrub {
			assert.Equal(t, result.BidRequest.User.BuyerUID, "", test.description+":User.BuyerUID")
			assert.Equal(t, result.BidRequest.Device.DIDMD5, "", test.description+":Device.DIDMD5")
			metricsMock.AssertCalled(t, "RecordAdapterBuyerUIDScrubbed", openrtb_ext.BidderAppnexus)
		} else {
			assert.NotEqual(t, result.BidRequest.User.BuyerUID, "", test.description+":User.BuyerUID")
			assert.NotEqual(t, result.BidRequest.Device.DIDMD5, "", test.description+":Device.DIDMD5")
			metricsMock.AssertNotCalled(t, "RecordAdapterBuyerUIDScrubbed", openrtb_ext.BidderAppnexus)
		}
		assert.Equal(t, test.expectPrivacyLabels, privacyLabels, test.description+":PrivacyLabels")
	}
}

func TestCleanOpenRTBRequestsCCPAErrors(t *testing.T) {
	testCases := []struct {
		description    string
		reqExt         json.RawMessage
		reqRegsPrivacy string
		expectError    error
	}{
		{
			description:    "Invalid Consent",
			reqExt:         json.RawMessage(`{"prebid":{"nosale":["*"]}}`),
			reqRegsPrivacy: "malformed",
			expectError: &errortypes.Warning{
				Message:     "request.regs.ext.us_privacy must contain 4 characters",
				WarningCode: errortypes.InvalidPrivacyConsentWarningCode,
			},
		},
		{
			description:    "Invalid No Sale Bidders",
			reqExt:         json.RawMessage(`{"prebid":{"nosale":["*", "another"]}}`),
			reqRegsPrivacy: "1NYN",
			expectError:    errors.New("request.ext.prebid.nosale is invalid: can only specify all bidders if no other bidders are provided"),
		},
	}

	for _, test := range testCases {
		req := newBidRequest()
		req.Ext = test.reqExt
		req.Regs = &openrtb2.Regs{USPrivacy: test.reqRegsPrivacy}

		var reqExtStruct openrtb_ext.ExtRequest
		err := jsonutil.UnmarshalValid(req.Ext, &reqExtStruct)
		assert.NoError(t, err, test.description+":marshal_ext")

		auctionReq := AuctionRequest{
			BidRequestWrapper: &openrtb_ext.RequestWrapper{BidRequest: req},
			UserSyncs:         &emptyUsersync{},
			TCF2Config:        gdpr.NewTCF2Config(config.TCF2{}, config.AccountGDPR{}),
		}

		gdprPermissionsBuilder := fakePermissionsBuilder{
			permissions: &permissionsMock{
				allowAllBidders: true,
			},
		}.Builder

		privacyConfig := config.Privacy{
			CCPA: config.CCPA{
				Enforce: true,
			},
		}
		bidderToSyncerKey := map[string]string{}
		metrics := metrics.MetricsEngineMock{}

		reqSplitter := &requestSplitter{
			bidderToSyncerKey: bidderToSyncerKey,
			me:                &metrics,
			privacyConfig:     privacyConfig,
			gdprPermsBuilder:  gdprPermissionsBuilder,
			hostSChainNode:    nil,
			bidderInfo:        config.BidderInfos{},
		}

		_, _, errs := reqSplitter.cleanOpenRTBRequests(context.Background(), auctionReq, &reqExtStruct, gdpr.SignalNo, false, map[string]float64{})

		assert.ElementsMatch(t, []error{test.expectError}, errs, test.description)
	}
}

func TestCleanOpenRTBRequestsCOPPA(t *testing.T) {
	testCases := []struct {
		description         string
		coppa               int8
		expectDataScrub     bool
		expectPrivacyLabels metrics.PrivacyLabels
	}{
		{
			description:     "Enabled",
			coppa:           1,
			expectDataScrub: true,
			expectPrivacyLabels: metrics.PrivacyLabels{
				COPPAEnforced: true,
			},
		},
		{
			description:     "Disabled",
			coppa:           0,
			expectDataScrub: false,
			expectPrivacyLabels: metrics.PrivacyLabels{
				COPPAEnforced: false,
			},
		},
	}

	for _, test := range testCases {
		req := newBidRequest()
		req.Regs = &openrtb2.Regs{COPPA: test.coppa}

		auctionReq := AuctionRequest{
			BidRequestWrapper: &openrtb_ext.RequestWrapper{BidRequest: req},
			UserSyncs:         &emptyUsersync{},
			TCF2Config:        gdpr.NewTCF2Config(config.TCF2{}, config.AccountGDPR{}),
		}

		gdprPermissionsBuilder := fakePermissionsBuilder{
			permissions: &permissionsMock{
				allowAllBidders: true,
			},
		}.Builder

		bidderToSyncerKey := map[string]string{}
		metrics := metrics.MetricsEngineMock{}

		reqSplitter := &requestSplitter{
			bidderToSyncerKey: bidderToSyncerKey,
			me:                &metrics,
			privacyConfig:     config.Privacy{},
			gdprPermsBuilder:  gdprPermissionsBuilder,
			hostSChainNode:    nil,
			bidderInfo:        config.BidderInfos{},
		}

		bidderRequests, privacyLabels, errs := reqSplitter.cleanOpenRTBRequests(context.Background(), auctionReq, nil, gdpr.SignalNo, false, map[string]float64{})
		result := bidderRequests[0]

		assert.Nil(t, errs)
		if test.expectDataScrub {
			assert.Equal(t, result.BidRequest.User.BuyerUID, "", test.description+":User.BuyerUID")
			assert.Equal(t, result.BidRequest.User.Yob, int64(0), test.description+":User.Yob")
		} else {
			assert.NotEqual(t, result.BidRequest.User.BuyerUID, "", test.description+":User.BuyerUID")
			assert.NotEqual(t, result.BidRequest.User.Yob, int64(0), test.description+":User.Yob")
		}
		assert.Equal(t, test.expectPrivacyLabels, privacyLabels, test.description+":PrivacyLabels")
	}
}

func TestCleanOpenRTBRequestsSChain(t *testing.T) {
	const seller1SChain string = `"schain":{"complete":1,"nodes":[{"asi":"directseller1.com","sid":"00001","rid":"BidRequest1","hp":1}],"ver":"1.0"}`
	const seller2SChain string = `"schain":{"complete":2,"nodes":[{"asi":"directseller2.com","sid":"00002","rid":"BidRequest2","hp":2}],"ver":"2.0"}`

	testCases := []struct {
		description   string
		inExt         json.RawMessage
		inSChain      *openrtb2.SupplyChain
		outRequestExt json.RawMessage
		outSource     *openrtb2.Source
		hasError      bool
		ortbVersion   string
	}{
		{
			description:   "nil",
			inExt:         nil,
			inSChain:      nil,
			outRequestExt: nil,
			outSource: &openrtb2.Source{
				TID:    "testTID",
				SChain: nil,
				Ext:    nil,
			},
		},
		{
			description: "Supply Chain defined in request.Source.supplyChain",
			inExt:       nil,
			inSChain: &openrtb2.SupplyChain{
				Complete: 1,
				Ver:      "1.0",
				Ext:      nil,
				Nodes: []openrtb2.SupplyChainNode{
					{
						ASI: "directseller1.com",
						SID: "00001",
						RID: "BidRequest1",
						HP:  openrtb2.Int8Ptr(1),
						Ext: nil,
					},
				},
			},
			outRequestExt: nil,
			outSource: &openrtb2.Source{
				TID: "testTID",
				SChain: &openrtb2.SupplyChain{
					Complete: 1,
					Ver:      "1.0",
					Ext:      nil,
					Nodes: []openrtb2.SupplyChainNode{
						{
							ASI: "directseller1.com",
							SID: "00001",
							RID: "BidRequest1",
							HP:  openrtb2.Int8Ptr(1),
							Ext: nil,
						},
					},
				},
				Ext: nil,
			},
			ortbVersion: "2.6",
		},
		{
			description:   "Supply Chain defined in request.ext.prebid.schains",
			inExt:         json.RawMessage(`{"prebid":{"schains":[{"bidders":["appnexus"],` + seller1SChain + `}]}}`),
			inSChain:      nil,
			outRequestExt: nil,
			outSource: &openrtb2.Source{
				TID: "testTID",
				SChain: &openrtb2.SupplyChain{
					Complete: 1,
					Ver:      "1.0",
					Ext:      nil,
					Nodes: []openrtb2.SupplyChainNode{
						{
							ASI: "directseller1.com",
							SID: "00001",
							RID: "BidRequest1",
							HP:  openrtb2.Int8Ptr(1),
							Ext: nil,
						},
					},
				},
				Ext: nil,
			},
			ortbVersion: "2.6",
		},
		{
			description: "schainwriter instantation error -- multiple bidder schains in ext.prebid.schains.",
			inExt:       json.RawMessage(`{"prebid":{"schains":[{"bidders":["appnexus"],` + seller1SChain + `},{"bidders":["appnexus"],` + seller2SChain + `}]}}`),
			inSChain: &openrtb2.SupplyChain{
				Complete: 1,
				Ver:      "1.0",
				Ext:      nil,
				Nodes: []openrtb2.SupplyChainNode{
					{
						ASI: "directseller1.com",
						SID: "00001",
						RID: "BidRequest1",
						HP:  openrtb2.Int8Ptr(1),
						Ext: nil,
					},
				},
			},

			outRequestExt: nil,
			outSource:     nil,
			hasError:      true,
		},
	}

	for _, test := range testCases {
<<<<<<< HEAD
		req := newBidRequest()
		if test.inSourceExt != nil {
			req.Source.Ext = test.inSourceExt
=======
		req := newBidRequest(t)
		if test.inSChain != nil {
			req.Source.SChain = test.inSChain
>>>>>>> 63af8af3
		}

		var extRequest *openrtb_ext.ExtRequest
		if test.inExt != nil {
			req.Ext = test.inExt
			extRequest = &openrtb_ext.ExtRequest{}
			err := jsonutil.UnmarshalValid(req.Ext, extRequest)
			assert.NoErrorf(t, err, test.description+":Error unmarshaling inExt")
		}

		auctionReq := AuctionRequest{
			BidRequestWrapper: &openrtb_ext.RequestWrapper{BidRequest: req},
			UserSyncs:         &emptyUsersync{},
			TCF2Config:        gdpr.NewTCF2Config(config.TCF2{}, config.AccountGDPR{}),
		}

		gdprPermissionsBuilder := fakePermissionsBuilder{
			permissions: &permissionsMock{
				allowAllBidders: true,
			},
		}.Builder

		reqSplitter := &requestSplitter{
			bidderToSyncerKey: map[string]string{},
			me:                &metrics.MetricsEngineMock{},
			privacyConfig:     config.Privacy{},
			gdprPermsBuilder:  gdprPermissionsBuilder,
			hostSChainNode:    nil,
			bidderInfo:        config.BidderInfos{"appnexus": config.BidderInfo{OpenRTB: &config.OpenRTBInfo{Version: test.ortbVersion}}},
		}

		bidderRequests, _, errs := reqSplitter.cleanOpenRTBRequests(context.Background(), auctionReq, extRequest, gdpr.SignalNo, false, map[string]float64{})
		if test.hasError == true {
			assert.NotNil(t, errs)
			assert.Len(t, bidderRequests, 0)
		} else {
			result := bidderRequests[0]
			assert.Nil(t, errs)
			assert.Equal(t, test.outSource, result.BidRequest.Source, test.description+":Source")
			assert.Equal(t, test.outRequestExt, result.BidRequest.Ext, test.description+":Ext")
		}
	}
}

func TestCleanOpenRTBRequestsBidderParams(t *testing.T) {
	testCases := []struct {
		description string
		inExt       json.RawMessage
		expectedExt map[string]json.RawMessage
		hasError    bool
	}{
		{
			description: "Nil Bidder params",
			inExt:       nil,
			expectedExt: getExpectedReqExt(true, false, false),
			hasError:    false,
		},
		{
			description: "Bidder params for single partner",
			inExt:       json.RawMessage(`{"prebid":{"bidderparams":{"pubmatic":{"profile":1234,"version":2}}}}`),
			expectedExt: getExpectedReqExt(false, true, false),
			hasError:    false,
		},
		{
			description: "Bidder params for two partners",
			inExt:       json.RawMessage(`{"prebid":{"bidderparams":{"pubmatic":{"profile":1234,"version":2},"appnexus":{"key1":123,"key2":{"innerKey1":"innerValue1"}}}}}`),
			expectedExt: getExpectedReqExt(false, true, true),
			hasError:    false,
		},
	}

	for _, test := range testCases {
		req := newBidRequestWithBidderParams()
		var extRequest *openrtb_ext.ExtRequest
		if test.inExt != nil {
			req.Ext = test.inExt
			extRequest = &openrtb_ext.ExtRequest{}
			err := jsonutil.UnmarshalValid(req.Ext, extRequest)
			assert.NoErrorf(t, err, test.description+":Error unmarshaling inExt")
		}

		auctionReq := AuctionRequest{
			BidRequestWrapper: &openrtb_ext.RequestWrapper{BidRequest: req},
			UserSyncs:         &emptyUsersync{},
			TCF2Config:        gdpr.NewTCF2Config(config.TCF2{}, config.AccountGDPR{}),
		}

		gdprPermissionsBuilder := fakePermissionsBuilder{
			permissions: &permissionsMock{
				allowAllBidders: true,
			},
		}.Builder

		reqSplitter := &requestSplitter{
			bidderToSyncerKey: map[string]string{},
			me:                &metrics.MetricsEngineMock{},
			privacyConfig:     config.Privacy{},
			gdprPermsBuilder:  gdprPermissionsBuilder,
			hostSChainNode:    nil,
			bidderInfo:        config.BidderInfos{},
		}

		bidderRequests, _, errs := reqSplitter.cleanOpenRTBRequests(context.Background(), auctionReq, extRequest, gdpr.SignalNo, false, map[string]float64{})
		if test.hasError == true {
			assert.NotNil(t, errs)
			assert.Len(t, bidderRequests, 0)
		} else {
			assert.Nil(t, errs)
			for _, r := range bidderRequests {
				expected := test.expectedExt[r.BidderName.String()]
				actual := r.BidRequest.Ext
				assert.Equal(t, expected, actual, test.description+" Req:Ext.Prebid.BidderParams")
			}
		}
	}
}

func getExpectedReqExt(nilExt, includePubmaticParams, includeAppnexusParams bool) map[string]json.RawMessage {
	bidderParamsMap := make(map[string]json.RawMessage)

	if nilExt {
		bidderParamsMap["pubmatic"] = nil
		bidderParamsMap["appnexus"] = nil
		return bidderParamsMap
	}

	if includePubmaticParams {
		bidderParamsMap["pubmatic"] = json.RawMessage(`{"prebid":{"bidderparams":{"profile":1234,"version":2}}}`)
	} else {
		bidderParamsMap["pubmatic"] = nil
	}

	if includeAppnexusParams {
		bidderParamsMap["appnexus"] = json.RawMessage(`{"prebid":{"bidderparams":{"key1":123,"key2":{"innerKey1":"innerValue1"}}}}`)
	} else {
		bidderParamsMap["appnexus"] = nil
	}

	return bidderParamsMap
}

func TestGetExtCacheInstructions(t *testing.T) {
	var boolFalse, boolTrue *bool = new(bool), new(bool)
	*boolFalse = false
	*boolTrue = true

	testCases := []struct {
		desc                 string
		requestExtPrebid     *openrtb_ext.ExtRequestPrebid
		outCacheInstructions extCacheInstructions
	}{
		{
			desc:             "Nil request ext, all cache flags false except for returnCreative that defaults to true",
			requestExtPrebid: nil,
			outCacheInstructions: extCacheInstructions{
				cacheBids:      false,
				cacheVAST:      false,
				returnCreative: true,
			},
		},
		{
			desc: "Non-nil request ext, nil Cache field, all cache flags false except for returnCreative that defaults to true",
			requestExtPrebid: &openrtb_ext.ExtRequestPrebid{
				Cache: nil,
			},
			outCacheInstructions: extCacheInstructions{
				cacheBids:      false,
				cacheVAST:      false,
				returnCreative: true,
			},
		},
		{
			desc: "Non-nil Cache field, both ExtRequestPrebidCacheBids and ExtRequestPrebidCacheVAST nil returnCreative that defaults to true",
			requestExtPrebid: &openrtb_ext.ExtRequestPrebid{
				Cache: &openrtb_ext.ExtRequestPrebidCache{
					Bids:    nil,
					VastXML: nil,
				},
			},
			outCacheInstructions: extCacheInstructions{
				cacheBids:      false,
				cacheVAST:      false,
				returnCreative: true,
			},
		},
		{
			desc: "Non-nil ExtRequest.Cache.ExtRequestPrebidCacheVAST with unspecified ReturnCreative field, cacheVAST = true and returnCreative defaults to true",
			requestExtPrebid: &openrtb_ext.ExtRequestPrebid{
				Cache: &openrtb_ext.ExtRequestPrebidCache{
					Bids:    nil,
					VastXML: &openrtb_ext.ExtRequestPrebidCacheVAST{},
				},
			},
			outCacheInstructions: extCacheInstructions{
				cacheBids:      false,
				cacheVAST:      true,
				returnCreative: true, // default value
			},
		},
		{
			desc: "Non-nil ExtRequest.Cache.ExtRequestPrebidCacheVAST where ReturnCreative is set to false, cacheVAST = true and returnCreative = false",
			requestExtPrebid: &openrtb_ext.ExtRequestPrebid{
				Cache: &openrtb_ext.ExtRequestPrebidCache{
					Bids:    nil,
					VastXML: &openrtb_ext.ExtRequestPrebidCacheVAST{ReturnCreative: boolFalse},
				},
			},
			outCacheInstructions: extCacheInstructions{
				cacheBids:      false,
				cacheVAST:      true,
				returnCreative: false,
			},
		},
		{
			desc: "Non-nil ExtRequest.Cache.ExtRequestPrebidCacheVAST where ReturnCreative is set to true, cacheVAST = true and returnCreative = true",
			requestExtPrebid: &openrtb_ext.ExtRequestPrebid{
				Cache: &openrtb_ext.ExtRequestPrebidCache{
					Bids:    nil,
					VastXML: &openrtb_ext.ExtRequestPrebidCacheVAST{ReturnCreative: boolTrue},
				},
			},
			outCacheInstructions: extCacheInstructions{
				cacheBids:      false,
				cacheVAST:      true,
				returnCreative: true,
			},
		},
		{
			desc: "Non-nil ExtRequest.Cache.ExtRequestPrebidCacheBids with unspecified ReturnCreative field, cacheBids = true and returnCreative defaults to true",
			requestExtPrebid: &openrtb_ext.ExtRequestPrebid{
				Cache: &openrtb_ext.ExtRequestPrebidCache{
					Bids:    &openrtb_ext.ExtRequestPrebidCacheBids{},
					VastXML: nil,
				},
			},
			outCacheInstructions: extCacheInstructions{
				cacheBids:      true,
				cacheVAST:      false,
				returnCreative: true, // default value
			},
		},
		{
			desc: "Non-nil ExtRequest.Cache.ExtRequestPrebidCacheBids where ReturnCreative is set to false, cacheBids = true and returnCreative  = false",
			requestExtPrebid: &openrtb_ext.ExtRequestPrebid{
				Cache: &openrtb_ext.ExtRequestPrebidCache{
					Bids:    &openrtb_ext.ExtRequestPrebidCacheBids{ReturnCreative: boolFalse},
					VastXML: nil,
				},
			},
			outCacheInstructions: extCacheInstructions{
				cacheBids:      true,
				cacheVAST:      false,
				returnCreative: false,
			},
		},
		{
			desc: "Non-nil ExtRequest.Cache.ExtRequestPrebidCacheBids where ReturnCreative is set to true, cacheBids = true and returnCreative  = true",
			requestExtPrebid: &openrtb_ext.ExtRequestPrebid{
				Cache: &openrtb_ext.ExtRequestPrebidCache{
					Bids:    &openrtb_ext.ExtRequestPrebidCacheBids{ReturnCreative: boolTrue},
					VastXML: nil,
				},
			},
			outCacheInstructions: extCacheInstructions{
				cacheBids:      true,
				cacheVAST:      false,
				returnCreative: true,
			},
		},
		{
			desc: "Non-nil ExtRequest.Cache.ExtRequestPrebidCacheBids and ExtRequest.Cache.ExtRequestPrebidCacheVAST, neither specify a ReturnCreative field value, all extCacheInstructions fields set to true",
			requestExtPrebid: &openrtb_ext.ExtRequestPrebid{
				Cache: &openrtb_ext.ExtRequestPrebidCache{
					Bids:    &openrtb_ext.ExtRequestPrebidCacheBids{},
					VastXML: &openrtb_ext.ExtRequestPrebidCacheVAST{},
				},
			},
			outCacheInstructions: extCacheInstructions{
				cacheBids:      true,
				cacheVAST:      true,
				returnCreative: true,
			},
		},
		{
			desc: "Non-nil ExtRequest.Cache.ExtRequestPrebidCacheBids and ExtRequest.Cache.ExtRequestPrebidCacheVAST sets ReturnCreative to true, all extCacheInstructions fields set to true",
			requestExtPrebid: &openrtb_ext.ExtRequestPrebid{
				Cache: &openrtb_ext.ExtRequestPrebidCache{
					Bids:    &openrtb_ext.ExtRequestPrebidCacheBids{},
					VastXML: &openrtb_ext.ExtRequestPrebidCacheVAST{ReturnCreative: boolTrue},
				},
			},
			outCacheInstructions: extCacheInstructions{
				cacheBids:      true,
				cacheVAST:      true,
				returnCreative: true,
			},
		},
		{
			desc: "Non-nil ExtRequest.Cache.ExtRequestPrebidCacheBids and ExtRequest.Cache.ExtRequestPrebidCacheVAST sets ReturnCreative to false, returnCreative = false",
			requestExtPrebid: &openrtb_ext.ExtRequestPrebid{
				Cache: &openrtb_ext.ExtRequestPrebidCache{
					Bids:    &openrtb_ext.ExtRequestPrebidCacheBids{},
					VastXML: &openrtb_ext.ExtRequestPrebidCacheVAST{ReturnCreative: boolFalse},
				},
			},
			outCacheInstructions: extCacheInstructions{
				cacheBids:      true,
				cacheVAST:      true,
				returnCreative: false,
			},
		},
		{
			desc: "Non-nil ExtRequest.Cache.ExtRequestPrebidCacheVAST and ExtRequest.Cache.ExtRequestPrebidCacheBids sets ReturnCreative to true, all extCacheInstructions fields set to true",
			requestExtPrebid: &openrtb_ext.ExtRequestPrebid{
				Cache: &openrtb_ext.ExtRequestPrebidCache{
					Bids:    &openrtb_ext.ExtRequestPrebidCacheBids{ReturnCreative: boolTrue},
					VastXML: &openrtb_ext.ExtRequestPrebidCacheVAST{},
				},
			},
			outCacheInstructions: extCacheInstructions{
				cacheBids:      true,
				cacheVAST:      true,
				returnCreative: true,
			},
		},
		{
			desc: "Non-nil ExtRequest.Cache.ExtRequestPrebidCacheVAST and ExtRequest.Cache.ExtRequestPrebidCacheBids sets ReturnCreative to false, returnCreative = false",
			requestExtPrebid: &openrtb_ext.ExtRequestPrebid{
				Cache: &openrtb_ext.ExtRequestPrebidCache{
					Bids:    &openrtb_ext.ExtRequestPrebidCacheBids{ReturnCreative: boolFalse},
					VastXML: &openrtb_ext.ExtRequestPrebidCacheVAST{},
				},
			},
			outCacheInstructions: extCacheInstructions{
				cacheBids:      true,
				cacheVAST:      true,
				returnCreative: false,
			},
		},
		{
			desc: "Non-nil ExtRequest.Cache.ExtRequestPrebidCacheVAST and ExtRequest.Cache.ExtRequestPrebidCacheBids set different ReturnCreative values, returnCreative = true because one of them is true",
			requestExtPrebid: &openrtb_ext.ExtRequestPrebid{
				Cache: &openrtb_ext.ExtRequestPrebidCache{
					Bids:    &openrtb_ext.ExtRequestPrebidCacheBids{ReturnCreative: boolFalse},
					VastXML: &openrtb_ext.ExtRequestPrebidCacheVAST{ReturnCreative: boolTrue},
				},
			},
			outCacheInstructions: extCacheInstructions{
				cacheBids:      true,
				cacheVAST:      true,
				returnCreative: true,
			},
		},
		{
			desc: "Non-nil ExtRequest.Cache.ExtRequestPrebidCacheVAST and ExtRequest.Cache.ExtRequestPrebidCacheBids set different ReturnCreative values, returnCreative = true because one of them is true",
			requestExtPrebid: &openrtb_ext.ExtRequestPrebid{
				Cache: &openrtb_ext.ExtRequestPrebidCache{
					Bids:    &openrtb_ext.ExtRequestPrebidCacheBids{ReturnCreative: boolTrue},
					VastXML: &openrtb_ext.ExtRequestPrebidCacheVAST{ReturnCreative: boolFalse},
				},
			},
			outCacheInstructions: extCacheInstructions{
				cacheBids:      true,
				cacheVAST:      true,
				returnCreative: true,
			},
		},
	}

	for _, test := range testCases {
		cacheInstructions := getExtCacheInstructions(test.requestExtPrebid)

		assert.Equal(t, test.outCacheInstructions.cacheBids, cacheInstructions.cacheBids, "%s. Unexpected shouldCacheBids value. \n", test.desc)
		assert.Equal(t, test.outCacheInstructions.cacheVAST, cacheInstructions.cacheVAST, "%s. Unexpected shouldCacheVAST value. \n", test.desc)
		assert.Equal(t, test.outCacheInstructions.returnCreative, cacheInstructions.returnCreative, "%s. Unexpected returnCreative value. \n", test.desc)
	}
}

func TestGetExtTargetData(t *testing.T) {
	testCases := []struct {
		name                   string
		givenRequestExtPrebid  *openrtb_ext.ExtRequestPrebid
		givenCacheInstructions extCacheInstructions
		expectTargetData       *targetData
	}{
		{
			name:                   "nil",
			givenRequestExtPrebid:  nil,
			givenCacheInstructions: extCacheInstructions{cacheBids: true, cacheVAST: true},
			expectTargetData:       nil,
		},
		{
			name:                   "nil-targeting",
			givenRequestExtPrebid:  &openrtb_ext.ExtRequestPrebid{Targeting: nil},
			givenCacheInstructions: extCacheInstructions{cacheBids: true, cacheVAST: true},
			expectTargetData:       nil,
		},
		{
			name: "populated-full",
			givenRequestExtPrebid: &openrtb_ext.ExtRequestPrebid{
				Targeting: &openrtb_ext.ExtRequestTargeting{
					AlwaysIncludeDeals:        true,
					IncludeBidderKeys:         ptrutil.ToPtr(true),
					IncludeFormat:             true,
					IncludeWinners:            ptrutil.ToPtr(true),
					MediaTypePriceGranularity: &openrtb_ext.MediaTypePriceGranularity{},
					PreferDeals:               true,
					PriceGranularity: &openrtb_ext.PriceGranularity{
						Precision: ptrutil.ToPtr(2),
						Ranges:    []openrtb_ext.GranularityRange{{Min: 0.00, Max: 5.00, Increment: 1.00}},
					},
				},
			},
			givenCacheInstructions: extCacheInstructions{
				cacheBids: true,
				cacheVAST: true,
			},
			expectTargetData: &targetData{
				alwaysIncludeDeals:        true,
				includeBidderKeys:         true,
				includeCacheBids:          true,
				includeCacheVast:          true,
				includeFormat:             true,
				includeWinners:            true,
				mediaTypePriceGranularity: openrtb_ext.MediaTypePriceGranularity{},
				preferDeals:               true,
				priceGranularity: openrtb_ext.PriceGranularity{
					Precision: ptrutil.ToPtr(2),
					Ranges:    []openrtb_ext.GranularityRange{{Min: 0.00, Max: 5.00, Increment: 1.00}},
				},
			},
		},
		{
			name: "populated-pointers-nil",
			givenRequestExtPrebid: &openrtb_ext.ExtRequestPrebid{
				Targeting: &openrtb_ext.ExtRequestTargeting{
					AlwaysIncludeDeals:        true,
					IncludeBidderKeys:         nil,
					IncludeFormat:             true,
					IncludeWinners:            nil,
					MediaTypePriceGranularity: nil,
					PreferDeals:               true,
					PriceGranularity:          nil,
				},
			},
			givenCacheInstructions: extCacheInstructions{
				cacheBids: true,
				cacheVAST: true,
			},
			expectTargetData: &targetData{
				alwaysIncludeDeals:        true,
				includeBidderKeys:         false,
				includeCacheBids:          true,
				includeCacheVast:          true,
				includeFormat:             true,
				includeWinners:            false,
				mediaTypePriceGranularity: openrtb_ext.MediaTypePriceGranularity{},
				preferDeals:               true,
				priceGranularity:          openrtb_ext.PriceGranularity{},
			},
		},
	}

	for _, test := range testCases {
		t.Run(test.name, func(t *testing.T) {
			result := getExtTargetData(test.givenRequestExtPrebid, test.givenCacheInstructions)
			assert.Equal(t, test.expectTargetData, result)
		})
	}
}

func TestParseRequestDebugValues(t *testing.T) {
	testCases := []struct {
		desc           string
		givenTest      int8
		givenExtPrebid *openrtb_ext.ExtRequestPrebid
		expected       bool
	}{
		{
			desc:           "bid request test == 0, nil requestExt",
			givenTest:      0,
			givenExtPrebid: nil,
			expected:       false,
		},
		{
			desc:           "bid request test == 0, requestExt debug flag false",
			givenTest:      0,
			givenExtPrebid: &openrtb_ext.ExtRequestPrebid{Debug: false},
			expected:       false,
		},
		{
			desc:           "bid request test == 1, requestExt debug flag false",
			givenTest:      1,
			givenExtPrebid: &openrtb_ext.ExtRequestPrebid{Debug: false},
			expected:       true,
		},
		{
			desc:           "bid request test == 0, requestExt debug flag true",
			givenTest:      0,
			givenExtPrebid: &openrtb_ext.ExtRequestPrebid{Debug: true},
			expected:       true,
		},
		{
			desc:           "bid request test == 1, requestExt debug flag true",
			givenTest:      1,
			givenExtPrebid: &openrtb_ext.ExtRequestPrebid{Debug: true},
			expected:       true,
		},
	}
	for _, test := range testCases {
		actualDebugInfo := parseRequestDebugValues(test.givenTest, test.givenExtPrebid)

		assert.Equal(t, test.expected, actualDebugInfo, "%s. Unexpected debug value. \n", test.desc)
	}
}

func TestSetDebugLogValues(t *testing.T) {

	type aTest struct {
		desc               string
		inAccountDebugFlag bool
		inDebugLog         *DebugLog
		expectedDebugLog   *DebugLog
	}

	testGroups := []struct {
		desc      string
		testCases []aTest
	}{

		{
			"nil debug log",
			[]aTest{
				{
					desc:               "accountDebugFlag false, expect all false flags in resulting debugLog",
					inAccountDebugFlag: false,
					inDebugLog:         nil,
					expectedDebugLog:   &DebugLog{},
				},
				{
					desc:               "accountDebugFlag true, expect debugLog.Enabled to be true",
					inAccountDebugFlag: true,
					inDebugLog:         nil,
					expectedDebugLog:   &DebugLog{Enabled: true},
				},
			},
		},
		{
			"non-nil debug log",
			[]aTest{
				{
					desc:               "both accountDebugFlag and DebugEnabledOrOverridden are false, expect debugLog.Enabled to be false",
					inAccountDebugFlag: false,
					inDebugLog:         &DebugLog{},
					expectedDebugLog:   &DebugLog{},
				},
				{
					desc:               "accountDebugFlag false but DebugEnabledOrOverridden is true, expect debugLog.Enabled to be true",
					inAccountDebugFlag: false,
					inDebugLog:         &DebugLog{DebugEnabledOrOverridden: true},
					expectedDebugLog:   &DebugLog{DebugEnabledOrOverridden: true, Enabled: true},
				},
				{
					desc:               "accountDebugFlag true but DebugEnabledOrOverridden is false, expect debugLog.Enabled to be true",
					inAccountDebugFlag: true,
					inDebugLog:         &DebugLog{},
					expectedDebugLog:   &DebugLog{Enabled: true},
				},
				{
					desc:               "Both accountDebugFlag and DebugEnabledOrOverridden are true, expect debugLog.Enabled to be true",
					inAccountDebugFlag: true,
					inDebugLog:         &DebugLog{DebugEnabledOrOverridden: true},
					expectedDebugLog:   &DebugLog{DebugEnabledOrOverridden: true, Enabled: true},
				},
			},
		},
	}

	for _, group := range testGroups {
		for _, tc := range group.testCases {
			// run
			actualDebugLog := setDebugLogValues(tc.inAccountDebugFlag, tc.inDebugLog)
			// assertions
			assert.Equal(t, tc.expectedDebugLog, actualDebugLog, "%s. %s", group.desc, tc.desc)
		}
	}
}

func TestGetExtBidAdjustmentFactors(t *testing.T) {
	testCases := []struct {
		desc                    string
		requestExtPrebid        *openrtb_ext.ExtRequestPrebid
		outBidAdjustmentFactors map[string]float64
	}{
		{
			desc:                    "Nil request ext",
			requestExtPrebid:        nil,
			outBidAdjustmentFactors: nil,
		},
		{
			desc:                    "Non-nil request ext, nil BidAdjustmentFactors field",
			requestExtPrebid:        &openrtb_ext.ExtRequestPrebid{BidAdjustmentFactors: nil},
			outBidAdjustmentFactors: nil,
		},
		{
			desc:                    "Non-nil request ext, valid BidAdjustmentFactors field",
			requestExtPrebid:        &openrtb_ext.ExtRequestPrebid{BidAdjustmentFactors: map[string]float64{"bid-factor": 1.0}},
			outBidAdjustmentFactors: map[string]float64{"bid-factor": 1.0},
		},
		{
			desc:                    "BidAdjustmentFactors contains uppercase bidders, expect case insensitve map returned",
			requestExtPrebid:        &openrtb_ext.ExtRequestPrebid{BidAdjustmentFactors: map[string]float64{"Bidder": 1.0, "APPNEXUS": 2.0}},
			outBidAdjustmentFactors: map[string]float64{"bidder": 1.0, "appnexus": 2.0},
		},
	}
	for _, test := range testCases {
		actualBidAdjustmentFactors := getExtBidAdjustmentFactors(test.requestExtPrebid)

		assert.Equal(t, test.outBidAdjustmentFactors, actualBidAdjustmentFactors, "%s. Unexpected BidAdjustmentFactors value. \n", test.desc)
	}
}

func TestCleanOpenRTBRequestsLMT(t *testing.T) {
	var (
		enabled  int8 = 1
		disabled int8 = 0
	)
	testCases := []struct {
		description         string
		lmt                 *int8
		enforceLMT          bool
		expectDataScrub     bool
		expectPrivacyLabels metrics.PrivacyLabels
	}{
		{
			description:     "Feature Flag Enabled - OpenTRB Enabled",
			lmt:             &enabled,
			enforceLMT:      true,
			expectDataScrub: true,
			expectPrivacyLabels: metrics.PrivacyLabels{
				LMTEnforced: true,
			},
		},
		{
			description:     "Feature Flag Disabled - OpenTRB Enabled",
			lmt:             &enabled,
			enforceLMT:      false,
			expectDataScrub: false,
			expectPrivacyLabels: metrics.PrivacyLabels{
				LMTEnforced: false,
			},
		},
		{
			description:     "Feature Flag Enabled - OpenTRB Disabled",
			lmt:             &disabled,
			enforceLMT:      true,
			expectDataScrub: false,
			expectPrivacyLabels: metrics.PrivacyLabels{
				LMTEnforced: false,
			},
		},
		{
			description:     "Feature Flag Disabled - OpenTRB Disabled",
			lmt:             &disabled,
			enforceLMT:      false,
			expectDataScrub: false,
			expectPrivacyLabels: metrics.PrivacyLabels{
				LMTEnforced: false,
			},
		},
	}

	for _, test := range testCases {
		req := newBidRequest()
		req.Device.Lmt = test.lmt

		auctionReq := AuctionRequest{
			BidRequestWrapper: &openrtb_ext.RequestWrapper{BidRequest: req},
			UserSyncs:         &emptyUsersync{},
			TCF2Config:        gdpr.NewTCF2Config(config.TCF2{}, config.AccountGDPR{}),
		}

		gdprPermissionsBuilder := fakePermissionsBuilder{
			permissions: &permissionsMock{
				allowAllBidders: true,
			},
		}.Builder

		privacyConfig := config.Privacy{
			LMT: config.LMT{
				Enforce: test.enforceLMT,
			},
		}

		reqSplitter := &requestSplitter{
			bidderToSyncerKey: map[string]string{},
			me:                &metrics.MetricsEngineMock{},
			privacyConfig:     privacyConfig,
			gdprPermsBuilder:  gdprPermissionsBuilder,
			hostSChainNode:    nil,
			bidderInfo:        config.BidderInfos{},
		}

		results, privacyLabels, errs := reqSplitter.cleanOpenRTBRequests(context.Background(), auctionReq, nil, gdpr.SignalNo, false, map[string]float64{})
		result := results[0]

		assert.Nil(t, errs)
		if test.expectDataScrub {
			assert.Equal(t, result.BidRequest.User.BuyerUID, "", test.description+":User.BuyerUID")
			assert.Equal(t, result.BidRequest.Device.DIDMD5, "", test.description+":Device.DIDMD5")
		} else {
			assert.NotEqual(t, result.BidRequest.User.BuyerUID, "", test.description+":User.BuyerUID")
			assert.NotEqual(t, result.BidRequest.Device.DIDMD5, "", test.description+":Device.DIDMD5")
		}
		assert.Equal(t, test.expectPrivacyLabels, privacyLabels, test.description+":PrivacyLabels")
	}
}

func TestCleanOpenRTBRequestsGDPR(t *testing.T) {
	tcf2Consent := "COzTVhaOzTVhaGvAAAENAiCIAP_AAH_AAAAAAEEUACCKAAA"

	testCases := []struct {
		description         string
		gdprConsent         string
		gdprScrub           bool
		gdprSignal          gdpr.Signal
		gdprEnforced        bool
		permissionsError    error
		expectPrivacyLabels metrics.PrivacyLabels
		expectError         bool
	}{
		{
			description:  "enforce no scrub - TCF invalid",
			gdprConsent:  "malformed",
			gdprScrub:    false,
			gdprSignal:   gdpr.SignalYes,
			gdprEnforced: true,
			expectPrivacyLabels: metrics.PrivacyLabels{
				GDPREnforced:   true,
				GDPRTCFVersion: "",
			},
		},
		{
			description:  "enforce and scrub",
			gdprConsent:  tcf2Consent,
			gdprScrub:    true,
			gdprSignal:   gdpr.SignalYes,
			gdprEnforced: true,
			expectPrivacyLabels: metrics.PrivacyLabels{
				GDPREnforced:   true,
				GDPRTCFVersion: metrics.TCFVersionV2,
			},
		},
		{
			description:  "not enforce",
			gdprConsent:  tcf2Consent,
			gdprScrub:    false,
			gdprSignal:   gdpr.SignalYes,
			gdprEnforced: false,
			expectPrivacyLabels: metrics.PrivacyLabels{
				GDPREnforced:   false,
				GDPRTCFVersion: "",
			},
		},
		{
			description:      "enforce - error while checking if personal info is allowed",
			gdprConsent:      tcf2Consent,
			gdprScrub:        true,
			permissionsError: errors.New("Some error"),
			gdprSignal:       gdpr.SignalYes,
			gdprEnforced:     true,
			expectPrivacyLabels: metrics.PrivacyLabels{
				GDPREnforced:   true,
				GDPRTCFVersion: metrics.TCFVersionV2,
			},
		},
	}

	for _, test := range testCases {
<<<<<<< HEAD
		req := newBidRequest()
		req.User.Ext = json.RawMessage(`{"consent":"` + test.gdprConsent + `"}`)
=======
		req := newBidRequest(t)
		req.User.Consent = test.gdprConsent
>>>>>>> 63af8af3

		privacyConfig := config.Privacy{}
		accountConfig := config.Account{}

		auctionReq := AuctionRequest{
			BidRequestWrapper: &openrtb_ext.RequestWrapper{BidRequest: req},
			UserSyncs:         &emptyUsersync{},
			Account:           accountConfig,
			TCF2Config: gdpr.NewTCF2Config(
				privacyConfig.GDPR.TCF2,
				accountConfig.GDPR,
			),
		}

		gdprPermissionsBuilder := fakePermissionsBuilder{
			permissions: &permissionsMock{
				allowAllBidders: true,
				passGeo:         !test.gdprScrub,
				passID:          !test.gdprScrub,
				activitiesError: test.permissionsError,
			},
		}.Builder

		metricsMock := metrics.MetricsEngineMock{}
		metricsMock.Mock.On("RecordAdapterBuyerUIDScrubbed", mock.Anything).Return()

		reqSplitter := &requestSplitter{
			bidderToSyncerKey: map[string]string{},
			me:                &metricsMock,
			privacyConfig:     privacyConfig,
			gdprPermsBuilder:  gdprPermissionsBuilder,
			hostSChainNode:    nil,
			bidderInfo:        config.BidderInfos{},
		}

		results, privacyLabels, errs := reqSplitter.cleanOpenRTBRequests(context.Background(), auctionReq, nil, test.gdprSignal, test.gdprEnforced, map[string]float64{})
		result := results[0]

		if test.expectError {
			assert.NotNil(t, errs)
		} else {
			assert.Nil(t, errs)
		}

		if test.gdprScrub {
			assert.Equal(t, result.BidRequest.User.BuyerUID, "", test.description+":User.BuyerUID")
			assert.Equal(t, result.BidRequest.Device.DIDMD5, "", test.description+":Device.DIDMD5")
			metricsMock.AssertCalled(t, "RecordAdapterBuyerUIDScrubbed", openrtb_ext.BidderAppnexus)
		} else {
			assert.NotEqual(t, result.BidRequest.User.BuyerUID, "", test.description+":User.BuyerUID")
			assert.NotEqual(t, result.BidRequest.Device.DIDMD5, "", test.description+":Device.DIDMD5")
			metricsMock.AssertNotCalled(t, "RecordAdapterBuyerUIDScrubbed", openrtb_ext.BidderAppnexus)
		}
		assert.Equal(t, test.expectPrivacyLabels, privacyLabels, test.description+":PrivacyLabels")
	}
}

func TestCleanOpenRTBRequestsGDPRBlockBidRequest(t *testing.T) {
	testCases := []struct {
		description            string
		gdprEnforced           bool
		gdprAllowedBidders     []openrtb_ext.BidderName
		expectedBidders        []openrtb_ext.BidderName
		expectedBlockedBidders []openrtb_ext.BidderName
	}{
		{
			description:            "gdpr enforced, one request allowed and one request blocked",
			gdprEnforced:           true,
			gdprAllowedBidders:     []openrtb_ext.BidderName{openrtb_ext.BidderAppnexus},
			expectedBidders:        []openrtb_ext.BidderName{openrtb_ext.BidderAppnexus},
			expectedBlockedBidders: []openrtb_ext.BidderName{openrtb_ext.BidderRubicon},
		},
		{
			description:            "gdpr enforced, two requests allowed and no requests blocked",
			gdprEnforced:           true,
			gdprAllowedBidders:     []openrtb_ext.BidderName{openrtb_ext.BidderAppnexus, openrtb_ext.BidderRubicon},
			expectedBidders:        []openrtb_ext.BidderName{openrtb_ext.BidderAppnexus, openrtb_ext.BidderRubicon},
			expectedBlockedBidders: []openrtb_ext.BidderName{},
		},
		{
			description:            "gdpr not enforced, two requests allowed and no requests blocked",
			gdprEnforced:           false,
			gdprAllowedBidders:     []openrtb_ext.BidderName{},
			expectedBidders:        []openrtb_ext.BidderName{openrtb_ext.BidderAppnexus, openrtb_ext.BidderRubicon},
			expectedBlockedBidders: []openrtb_ext.BidderName{},
		},
	}

	for _, test := range testCases {
		req := newBidRequest()
		req.Regs = &openrtb2.Regs{
			Ext: json.RawMessage(`{"gdpr":1}`),
		}
		req.Imp[0].Ext = json.RawMessage(`{"prebid":{"bidder":{"appnexus": {"placementId": 1}, "rubicon": {}}}}`)

		privacyConfig := config.Privacy{}
		accountConfig := config.Account{
			GDPR: config.AccountGDPR{
				Enabled: nil,
			},
		}

		auctionReq := AuctionRequest{
			BidRequestWrapper: &openrtb_ext.RequestWrapper{BidRequest: req},
			UserSyncs:         &emptyUsersync{},
			Account:           accountConfig,
			TCF2Config:        gdpr.NewTCF2Config(privacyConfig.GDPR.TCF2, accountConfig.GDPR),
		}

		gdprPermissionsBuilder := fakePermissionsBuilder{
			permissions: &permissionsMock{
				allowedBidders:  test.gdprAllowedBidders,
				passGeo:         true,
				passID:          true,
				activitiesError: nil,
			},
		}.Builder

		metricsMock := metrics.MetricsEngineMock{}
		metricsMock.Mock.On("RecordAdapterGDPRRequestBlocked", mock.Anything).Return()

		reqSplitter := &requestSplitter{
			bidderToSyncerKey: map[string]string{},
			me:                &metricsMock,
			privacyConfig:     privacyConfig,
			gdprPermsBuilder:  gdprPermissionsBuilder,
			hostSChainNode:    nil,
			bidderInfo:        config.BidderInfos{},
		}

		results, _, errs := reqSplitter.cleanOpenRTBRequests(context.Background(), auctionReq, nil, gdpr.SignalYes, test.gdprEnforced, map[string]float64{})

		// extract bidder name from each request in the results
		bidders := []openrtb_ext.BidderName{}
		for _, req := range results {
			bidders = append(bidders, req.BidderName)
		}

		assert.Empty(t, errs, test.description)
		assert.ElementsMatch(t, bidders, test.expectedBidders, test.description)

		for _, blockedBidder := range test.expectedBlockedBidders {
			metricsMock.AssertCalled(t, "RecordAdapterGDPRRequestBlocked", blockedBidder)
		}
		for _, allowedBidder := range test.expectedBidders {
			metricsMock.AssertNotCalled(t, "RecordAdapterGDPRRequestBlocked", allowedBidder)
		}
	}
}

func TestCleanOpenRTBRequestsWithOpenRTBDowngrade(t *testing.T) {
	emptyTCF2Config := gdpr.NewTCF2Config(config.TCF2{}, config.AccountGDPR{})

	bidReq := newBidRequest()
	bidReq.Regs = &openrtb2.Regs{}
	bidReq.Regs.GPP = "DBACNYA~CPXxRfAPXxRfAAfKABENB-CgAAAAAAAAAAYgAAAAAAAA~1NYN"
	bidReq.Regs.GPPSID = []int8{6}
	bidReq.User.ID = ""
	bidReq.User.BuyerUID = ""
	bidReq.User.Yob = 0
	bidReq.User.Gender = ""
	bidReq.User.Geo = &openrtb2.Geo{Lat: ptrutil.ToPtr(123.46)}

	downgradedRegs := *bidReq.Regs
	downgradedUser := *bidReq.User
	downgradedRegs.GDPR = ptrutil.ToPtr[int8](0)
	downgradedRegs.USPrivacy = "1NYN"
	downgradedUser.Consent = "CPXxRfAPXxRfAAfKABENB-CgAAAAAAAAAAYgAAAAAAAA"

	testCases := []struct {
		name        string
		req         AuctionRequest
		expectRegs  *openrtb2.Regs
		expectUser  *openrtb2.User
		bidderInfos config.BidderInfos
	}{
		{
			name:        "NotSupported",
			req:         AuctionRequest{BidRequestWrapper: &openrtb_ext.RequestWrapper{BidRequest: bidReq}, UserSyncs: &emptyUsersync{}, TCF2Config: emptyTCF2Config},
			expectRegs:  &downgradedRegs,
			expectUser:  &downgradedUser,
			bidderInfos: config.BidderInfos{"appnexus": config.BidderInfo{OpenRTB: &config.OpenRTBInfo{GPPSupported: false, Version: "2.6"}}},
		},
		{
			name:        "Supported",
			req:         AuctionRequest{BidRequestWrapper: &openrtb_ext.RequestWrapper{BidRequest: bidReq}, UserSyncs: &emptyUsersync{}, TCF2Config: emptyTCF2Config},
			expectRegs:  bidReq.Regs,
			expectUser:  bidReq.User,
			bidderInfos: config.BidderInfos{"appnexus": config.BidderInfo{OpenRTB: &config.OpenRTBInfo{GPPSupported: true, Version: "2.6"}}},
		},
	}

	privacyConfig := config.Privacy{
		CCPA: config.CCPA{
			Enforce: true,
		},
		LMT: config.LMT{
			Enforce: true,
		},
	}

	for _, test := range testCases {
		t.Run(test.name, func(t *testing.T) {

			gdprPermsBuilder := fakePermissionsBuilder{
				permissions: &permissionsMock{
					allowAllBidders: true,
				},
			}.Builder

			reqSplitter := &requestSplitter{
				bidderToSyncerKey: map[string]string{},
				me:                &metrics.MetricsEngineMock{},
				privacyConfig:     privacyConfig,
				gdprPermsBuilder:  gdprPermsBuilder,
				hostSChainNode:    nil,
				bidderInfo:        test.bidderInfos,
			}
			bidderRequests, _, err := reqSplitter.cleanOpenRTBRequests(context.Background(), test.req, nil, gdpr.SignalNo, false, map[string]float64{})
			assert.Nil(t, err, "Err should be nil")
			bidRequest := bidderRequests[0]
			assert.Equal(t, test.expectRegs, bidRequest.BidRequest.Regs)
			assert.Equal(t, test.expectUser, bidRequest.BidRequest.User)

		})
	}
}

func TestBuildRequestExtForBidder(t *testing.T) {
	var (
		bidder       = "foo"
		bidderParams = json.RawMessage(`"bar"`)
	)

	testCases := []struct {
		name                 string
		requestExt           json.RawMessage
		bidderParams         map[string]json.RawMessage
		alternateBidderCodes *openrtb_ext.ExtAlternateBidderCodes
		expectedJson         json.RawMessage
	}{
		{
			name:                 "Nil",
			bidderParams:         nil,
			requestExt:           nil,
			alternateBidderCodes: nil,
			expectedJson:         nil,
		},
		{
			name:                 "Empty",
			bidderParams:         nil,
			alternateBidderCodes: nil,
			requestExt:           json.RawMessage(`{}`),
			expectedJson:         nil,
		},
		{
			name:         "Prebid - Allowed Fields Only",
			bidderParams: nil,
			requestExt:   json.RawMessage(`{"prebid":{"integration":"a","channel":{"name":"b","version":"c"},"debug":true,"currency":{"rates":{"FOO":{"BAR":42}},"usepbsrates":true}, "server": {"externalurl": "url", "gvlid": 1, "datacenter": "2"}, "sdk": {"renderers": [{"name": "r1"}]}}}`),
			expectedJson: json.RawMessage(`{"prebid":{"integration":"a","channel":{"name":"b","version":"c"},"debug":true,"currency":{"rates":{"FOO":{"BAR":42}},"usepbsrates":true}, "server": {"externalurl": "url", "gvlid": 1, "datacenter": "2"}, "sdk": {"renderers": [{"name": "r1"}]}}}`),
		},
		{
			name:         "Prebid - Allowed Fields + Bidder Params",
			bidderParams: map[string]json.RawMessage{bidder: bidderParams},
			requestExt:   json.RawMessage(`{"prebid":{"integration":"a","channel":{"name":"b","version":"c"},"debug":true,"currency":{"rates":{"FOO":{"BAR":42}},"usepbsrates":true}, "server": {"externalurl": "url", "gvlid": 1, "datacenter": "2"}, "sdk": {"renderers": [{"name": "r1"}]}}}`),
			expectedJson: json.RawMessage(`{"prebid":{"integration":"a","channel":{"name":"b","version":"c"},"debug":true,"currency":{"rates":{"FOO":{"BAR":42}},"usepbsrates":true}, "server": {"externalurl": "url", "gvlid": 1, "datacenter": "2"}, "sdk": {"renderers": [{"name": "r1"}]}, "bidderparams":"bar"}}`),
		},
		{
			name:         "Other",
			bidderParams: nil,
			requestExt:   json.RawMessage(`{"other":"foo"}`),
			expectedJson: json.RawMessage(`{"other":"foo"}`),
		},
		{
			name:         "Prebid + Other + Bider Params",
			bidderParams: map[string]json.RawMessage{bidder: bidderParams},
			requestExt:   json.RawMessage(`{"other":"foo","prebid":{"integration":"a","channel":{"name":"b","version":"c"},"debug":true,"currency":{"rates":{"FOO":{"BAR":42}},"usepbsrates":true}, "server": {"externalurl": "url", "gvlid": 1, "datacenter": "2"}, "sdk": {"renderers": [{"name": "r1"}]}}}`),
			expectedJson: json.RawMessage(`{"other":"foo","prebid":{"integration":"a","channel":{"name":"b","version":"c"},"debug":true,"currency":{"rates":{"FOO":{"BAR":42}},"usepbsrates":true}, "server": {"externalurl": "url", "gvlid": 1, "datacenter": "2"}, "sdk": {"renderers": [{"name": "r1"}]}, "bidderparams":"bar"}}`),
		},
		{
			name:                 "Prebid + AlternateBidderCodes in pbs config but current bidder not in AlternateBidderCodes config",
			bidderParams:         map[string]json.RawMessage{bidder: bidderParams},
			alternateBidderCodes: &openrtb_ext.ExtAlternateBidderCodes{Enabled: true, Bidders: map[string]openrtb_ext.ExtAdapterAlternateBidderCodes{"bar": {Enabled: true, AllowedBidderCodes: []string{"*"}}}},
			requestExt:           json.RawMessage(`{"other":"foo"}`),
			expectedJson:         json.RawMessage(`{"other":"foo","prebid":{"alternatebiddercodes":{"enabled":true,"bidders":null},"bidderparams":"bar"}}`),
		},
		{
			name:                 "Prebid + AlternateBidderCodes in request",
			bidderParams:         map[string]json.RawMessage{bidder: bidderParams},
			alternateBidderCodes: &openrtb_ext.ExtAlternateBidderCodes{},
			requestExt:           json.RawMessage(`{"other":"foo","prebid":{"integration":"a","channel":{"name":"b","version":"c"},"debug":true,"currency":{"rates":{"FOO":{"BAR":42}},"usepbsrates":true},"alternatebiddercodes":{"enabled":true,"bidders":{"foo":{"enabled":true,"allowedbiddercodes":["foo2"]},"bar":{"enabled":true,"allowedbiddercodes":["ix"]}}}}}`),
			expectedJson:         json.RawMessage(`{"other":"foo","prebid":{"integration":"a","channel":{"name":"b","version":"c"},"debug":true,"currency":{"rates":{"FOO":{"BAR":42}},"usepbsrates":true},"alternatebiddercodes":{"enabled":true,"bidders":{"foo":{"enabled":true,"allowedbiddercodes":["foo2"]}}},"bidderparams":"bar"}}`),
		},
		{
			name:                 "Prebid + AlternateBidderCodes in request but current bidder not in AlternateBidderCodes config",
			bidderParams:         map[string]json.RawMessage{bidder: bidderParams},
			alternateBidderCodes: &openrtb_ext.ExtAlternateBidderCodes{},
			requestExt:           json.RawMessage(`{"other":"foo","prebid":{"integration":"a","channel":{"name":"b","version":"c"},"debug":true,"currency":{"rates":{"FOO":{"BAR":42}},"usepbsrates":true},"alternatebiddercodes":{"enabled":true,"bidders":{"bar":{"enabled":true,"allowedbiddercodes":["ix"]}}}}}`),
			expectedJson:         json.RawMessage(`{"other":"foo","prebid":{"integration":"a","channel":{"name":"b","version":"c"},"debug":true,"currency":{"rates":{"FOO":{"BAR":42}},"usepbsrates":true},"alternatebiddercodes":{"enabled":true,"bidders":null},"bidderparams":"bar"}}`),
		},
		{
			name:                 "Prebid + AlternateBidderCodes in both pbs config and in the request",
			bidderParams:         map[string]json.RawMessage{bidder: bidderParams},
			alternateBidderCodes: &openrtb_ext.ExtAlternateBidderCodes{Enabled: true, Bidders: map[string]openrtb_ext.ExtAdapterAlternateBidderCodes{"foo": {Enabled: true, AllowedBidderCodes: []string{"*"}}}},
			requestExt:           json.RawMessage(`{"other":"foo","prebid":{"integration":"a","channel":{"name":"b","version":"c"},"debug":true,"currency":{"rates":{"FOO":{"BAR":42}},"usepbsrates":true},"alternatebiddercodes":{"enabled":true,"bidders":{"foo":{"enabled":true,"allowedbiddercodes":["foo2"]},"bar":{"enabled":true,"allowedbiddercodes":["ix"]}}}}}`),
			expectedJson:         json.RawMessage(`{"other":"foo","prebid":{"integration":"a","channel":{"name":"b","version":"c"},"debug":true,"currency":{"rates":{"FOO":{"BAR":42}},"usepbsrates":true},"alternatebiddercodes":{"enabled":true,"bidders":{"foo":{"enabled":true,"allowedbiddercodes":["foo2"]}}},"bidderparams":"bar"}}`),
		},
		{
			name:         "Prebid + Other + Bider Params + MultiBid.Bidder",
			bidderParams: map[string]json.RawMessage{bidder: bidderParams},
			requestExt:   json.RawMessage(`{"other":"foo","prebid":{"integration":"a","channel":{"name":"b","version":"c"},"debug":true,"currency":{"rates":{"FOO":{"BAR":42}},"usepbsrates":true},"multibid":[{"bidder":"foo","maxbids":2,"targetbiddercodeprefix":"fmb"},{"bidders":["appnexus","groupm"],"maxbids":2}]}}`),
			expectedJson: json.RawMessage(`{"other":"foo","prebid":{"integration":"a","channel":{"name":"b","version":"c"},"debug":true,"currency":{"rates":{"FOO":{"BAR":42}},"usepbsrates":true},"multibid":[{"bidder":"foo","maxbids":2,"targetbiddercodeprefix":"fmb"}],"bidderparams":"bar"}}`),
		},
		{
			name:         "Prebid + Other + Bider Params + MultiBid.Bidders",
			bidderParams: map[string]json.RawMessage{bidder: bidderParams},
			requestExt:   json.RawMessage(`{"other":"foo","prebid":{"integration":"a","channel":{"name":"b","version":"c"},"debug":true,"currency":{"rates":{"FOO":{"BAR":42}},"usepbsrates":true},"multibid":[{"bidder":"pubmatic","maxbids":3,"targetbiddercodeprefix":"pubM"},{"bidders":["foo","groupm"],"maxbids":4}]}}`),
			expectedJson: json.RawMessage(`{"other":"foo","prebid":{"integration":"a","channel":{"name":"b","version":"c"},"debug":true,"currency":{"rates":{"FOO":{"BAR":42}},"usepbsrates":true},"multibid":[{"bidders":["foo"],"maxbids":4}],"bidderparams":"bar"}}`),
		},
		{
			name:         "Prebid + Other + Bider Params + MultiBid (foo not in MultiBid)",
			bidderParams: map[string]json.RawMessage{bidder: bidderParams},
			requestExt:   json.RawMessage(`{"other":"foo","prebid":{"integration":"a","channel":{"name":"b","version":"c"},"debug":true,"currency":{"rates":{"FOO":{"BAR":42}},"usepbsrates":true},"multibid":[{"bidder":"foo2","maxbids":2,"targetbiddercodeprefix":"fmb"},{"bidders":["appnexus","groupm"],"maxbids":2}]}}`),
			expectedJson: json.RawMessage(`{"other":"foo","prebid":{"integration":"a","channel":{"name":"b","version":"c"},"debug":true,"currency":{"rates":{"FOO":{"BAR":42}},"usepbsrates":true},"bidderparams":"bar"}}`),
		},
		{
			name:         "Prebid + Other + Bider Params + MultiBid (foo not in MultiBid)",
			bidderParams: map[string]json.RawMessage{bidder: bidderParams},
			requestExt:   json.RawMessage(`{"other":"foo","prebid":{"integration":"a","channel":{"name":"b","version":"c"},"debug":true,"currency":{"rates":{"FOO":{"BAR":42}},"usepbsrates":true},"multibid":[{"bidder":"foo2","maxbids":2,"targetbiddercodeprefix":"fmb"},{"bidders":["appnexus","groupm"],"maxbids":2}]}}`),
			expectedJson: json.RawMessage(`{"other":"foo","prebid":{"integration":"a","channel":{"name":"b","version":"c"},"debug":true,"currency":{"rates":{"FOO":{"BAR":42}},"usepbsrates":true},"bidderparams":"bar"}}`),
		},
		{
			name:         "Prebid + AlternateBidderCodes.MultiBid.Bidder",
			requestExt:   json.RawMessage(`{"other":"foo","prebid":{"integration":"a","channel":{"name":"b","version":"c"},"debug":true,"currency":{"rates":{"FOO":{"BAR":42}},"usepbsrates":true},"alternatebiddercodes":{"enabled":true,"bidders":{"foo":{"enabled":true,"allowedbiddercodes":["pubmatic"]}}},"multibid":[{"bidder":"foo","maxbids":3,"targetbiddercodeprefix":"fmb"},{"bidder":"foo2","maxbids":4,"targetbiddercodeprefix":"fmb2"},{"bidder":"pubmatic","maxbids":5,"targetbiddercodeprefix":"pm"}]}}`),
			expectedJson: json.RawMessage(`{"other":"foo","prebid":{"integration":"a","channel":{"name":"b","version":"c"},"debug":true,"currency":{"rates":{"FOO":{"BAR":42}},"usepbsrates":true},"alternatebiddercodes":{"enabled":true,"bidders":{"foo":{"enabled":true,"allowedbiddercodes":["pubmatic"]}}},"multibid":[{"bidder":"foo","maxbids":3,"targetbiddercodeprefix":"fmb"},{"bidder":"pubmatic","maxbids":5,"targetbiddercodeprefix":"pm"}]}}`),
		},
		{
			name:         "Prebid + AlternateBidderCodes.MultiBid.Bidders",
			requestExt:   json.RawMessage(`{"other":"foo","prebid":{"integration":"a","channel":{"name":"b","version":"c"},"debug":true,"currency":{"rates":{"FOO":{"BAR":42}},"usepbsrates":true},"alternatebiddercodes":{"enabled":true,"bidders":{"foo":{"enabled":true,"allowedbiddercodes":["pubmatic"]}}},"multibid":[{"bidder":"foo","maxbids":3,"targetbiddercodeprefix":"fmb"},{"bidders":["pubmatic","groupm"],"maxbids":4}]}}`),
			expectedJson: json.RawMessage(`{"other":"foo","prebid":{"integration":"a","channel":{"name":"b","version":"c"},"debug":true,"currency":{"rates":{"FOO":{"BAR":42}},"usepbsrates":true},"alternatebiddercodes":{"enabled":true,"bidders":{"foo":{"enabled":true,"allowedbiddercodes":["pubmatic"]}}},"multibid":[{"bidder":"foo","maxbids":3,"targetbiddercodeprefix":"fmb"},{"bidders":["pubmatic"],"maxbids":4}]}}`),
		},
		{
			name:         "Prebid + AlternateBidderCodes.MultiBid.Bidder with *",
			requestExt:   json.RawMessage(`{"other":"foo","prebid":{"integration":"a","channel":{"name":"b","version":"c"},"debug":true,"currency":{"rates":{"FOO":{"BAR":42}},"usepbsrates":true},"alternatebiddercodes":{"enabled":true,"bidders":{"foo":{"enabled":true,"allowedbiddercodes":["*"]}}},"multibid":[{"bidder":"foo","maxbids":3,"targetbiddercodeprefix":"fmb"},{"bidder":"foo2","maxbids":4,"targetbiddercodeprefix":"fmb2"},{"bidder":"pubmatic","maxbids":5,"targetbiddercodeprefix":"pm"}]}}`),
			expectedJson: json.RawMessage(`{"other":"foo","prebid":{"integration":"a","channel":{"name":"b","version":"c"},"debug":true,"currency":{"rates":{"FOO":{"BAR":42}},"usepbsrates":true},"alternatebiddercodes":{"enabled":true,"bidders":{"foo":{"enabled":true,"allowedbiddercodes":["*"]}}},"multibid":[{"bidder":"foo","maxbids":3,"targetbiddercodeprefix":"fmb"},{"bidder":"foo2","maxbids":4,"targetbiddercodeprefix":"fmb2"},{"bidder":"pubmatic","maxbids":5,"targetbiddercodeprefix":"pm"}]}}`),
		},
		{
			name:         "Prebid + AlternateBidderCodes.MultiBid.Bidders with *",
			requestExt:   json.RawMessage(`{"other":"foo","prebid":{"integration":"a","channel":{"name":"b","version":"c"},"debug":true,"currency":{"rates":{"FOO":{"BAR":42}},"usepbsrates":true},"alternatebiddercodes":{"enabled":true,"bidders":{"foo":{"enabled":true,"allowedbiddercodes":["*"]}}},"multibid":[{"bidder":"foo","maxbids":3,"targetbiddercodeprefix":"fmb"},{"bidders":["pubmatic","groupm"],"maxbids":4}]}}`),
			expectedJson: json.RawMessage(`{"other":"foo","prebid":{"integration":"a","channel":{"name":"b","version":"c"},"debug":true,"currency":{"rates":{"FOO":{"BAR":42}},"usepbsrates":true},"alternatebiddercodes":{"enabled":true,"bidders":{"foo":{"enabled":true,"allowedbiddercodes":["*"]}}},"multibid":[{"bidder":"foo","maxbids":3,"targetbiddercodeprefix":"fmb"},{"bidders":["pubmatic"],"maxbids":4},{"bidders":["groupm"],"maxbids":4}]}}`),
		},
		{
			name:         "Prebid + AlternateBidderCodes + MultiBid",
			requestExt:   json.RawMessage(`{"other":"foo","prebid":{"integration":"a","channel":{"name":"b","version":"c"},"debug":true,"currency":{"rates":{"FOO":{"BAR":42}},"usepbsrates":true},"alternatebiddercodes":{"enabled":true,"bidders":{"foo":{"enabled":true,"allowedbiddercodes":["foo2"]}}},"multibid":[{"bidder":"foo3","maxbids":3,"targetbiddercodeprefix":"fmb"},{"bidders":["pubmatic","groupm"],"maxbids":4}]}}`),
			expectedJson: json.RawMessage(`{"other":"foo","prebid":{"integration":"a","channel":{"name":"b","version":"c"},"debug":true,"currency":{"rates":{"FOO":{"BAR":42}},"usepbsrates":true},"alternatebiddercodes":{"enabled":true,"bidders":{"foo":{"enabled":true,"allowedbiddercodes":["foo2"]}}}}}`),
		},
		{
			description:  "targeting",
			requestExt:   json.RawMessage(`{"prebid":{"targeting":{"pricegranularity":{"precision":2,"ranges":[{"min":0,"max":20,"increment":0.1}]},"mediatypepricegranularity":{},"includebidderkeys":true,"includewinners":true,"includebrandcategory":{"primaryadserver":1,"publisher":"anyPublisher","withcategory":true}}}}`),
			expectedJson: json.RawMessage(`{"prebid":{"targeting":{"includebrandcategory":{"primaryadserver":1,"publisher":"anyPublisher","withcategory":true}}}}`),
		},
	}

	for _, test := range testCases {
		t.Run(test.name, func(t *testing.T) {
			req := openrtb_ext.RequestWrapper{
				BidRequest: &openrtb2.BidRequest{
					Ext: test.requestExt,
				},
			}
			err := buildRequestExtForBidder(bidder, &req, test.bidderParams, test.alternateBidderCodes)
			assert.NoError(t, req.RebuildRequest())
			assert.NoError(t, err)

			if len(test.expectedJson) > 0 {
				assert.JSONEq(t, string(test.expectedJson), string(req.Ext))
			} else {
				assert.Equal(t, test.expectedJson, req.Ext)
			}
		})
	}
}

func TestBuildRequestExtForBidder_RequestExtParsedNil(t *testing.T) {
	var (
		bidder               = "foo"
		requestExt           = json.RawMessage(`{}`)
		bidderParams         map[string]json.RawMessage
		alternateBidderCodes *openrtb_ext.ExtAlternateBidderCodes
	)

	req := openrtb_ext.RequestWrapper{
		BidRequest: &openrtb2.BidRequest{
			Ext: requestExt,
		},
	}
	err := buildRequestExtForBidder(bidder, &req, bidderParams, alternateBidderCodes)
	assert.NoError(t, req.RebuildRequest())
	assert.Nil(t, req.Ext)
	assert.NoError(t, err)
}

func TestBuildRequestExtForBidder_RequestExtMalformed(t *testing.T) {
	var (
		bidder               = "foo"
		requestExt           = json.RawMessage(`malformed`)
		bidderParams         map[string]json.RawMessage
		alternateBidderCodes *openrtb_ext.ExtAlternateBidderCodes
	)

	req := openrtb_ext.RequestWrapper{
		BidRequest: &openrtb2.BidRequest{
			Ext: requestExt,
		},
	}
	err := buildRequestExtForBidder(bidder, &req, bidderParams, alternateBidderCodes)
	assert.NoError(t, req.RebuildRequest())
	assert.EqualError(t, err, "expect { or n, but found m")
}

func TestBuildRequestExtTargeting(t *testing.T) {
	t.Run("nil", func(t *testing.T) {
		result := buildRequestExtTargeting(nil)
		assert.Nil(t, result)
	})

	t.Run("brandcategory-nil", func(t *testing.T) {
		given := &openrtb_ext.ExtRequestTargeting{}

		result := buildRequestExtTargeting(given)
		assert.Nil(t, result)
	})

	t.Run("brandcategory-populated", func(t *testing.T) {
		brandCatgory := &openrtb_ext.ExtIncludeBrandCategory{
			PrimaryAdServer:     1,
			Publisher:           "anyPublisher",
			WithCategory:        true,
			TranslateCategories: ptrutil.ToPtr(true),
		}

		given := &openrtb_ext.ExtRequestTargeting{
			PriceGranularity:     &openrtb_ext.PriceGranularity{},
			IncludeBrandCategory: brandCatgory,
			IncludeWinners:       ptrutil.ToPtr(true),
		}

		expected := &openrtb_ext.ExtRequestTargeting{
			PriceGranularity:     nil,
			IncludeBrandCategory: brandCatgory,
			IncludeWinners:       nil,
		}

		result := buildRequestExtTargeting(given)
		assert.Equal(t, expected, result)
	})
}

// newAdapterAliasBidRequest builds a BidRequest with aliases
func newAdapterAliasBidRequest() *openrtb2.BidRequest {
	dnt := int8(1)
	return &openrtb2.BidRequest{
		Site: &openrtb2.Site{
			Page:   "www.some.domain.com",
			Domain: "domain.com",
			Publisher: &openrtb2.Publisher{
				ID: "some-publisher-id",
			},
		},
		Device: &openrtb2.Device{
			DIDMD5:   "some device ID hash",
			UA:       deviceUA,
			IFA:      "ifa",
			IP:       "132.173.230.74",
			DNT:      &dnt,
			Language: "EN",
		},
		Source: &openrtb2.Source{
			TID: "testTID",
		},
		User: &openrtb2.User{
			ID:       "our-id",
			BuyerUID: "their-id",
			Ext:      json.RawMessage(`{"consent":"BONciguONcjGKADACHENAOLS1rAHDAFAAEAASABQAMwAeACEAFw"}`),
		},
		Regs: &openrtb2.Regs{
			Ext: json.RawMessage(`{"gdpr":1}`),
		},
		Imp: []openrtb2.Imp{{
			ID: "some-imp-id",
			Banner: &openrtb2.Banner{
				Format: []openrtb2.Format{{
					W: 300,
					H: 250,
				}, {
					W: 300,
					H: 600,
				}},
			},
			Ext: json.RawMessage(`{"appnexus": {"placementId": 1},"somealias": {"placementId": 105}}`),
		}},
		Ext: json.RawMessage(`{"prebid":{"aliases":{"somealias":"appnexus"}}}`),
	}
}

func newBidRequest() *openrtb2.BidRequest {
	return &openrtb2.BidRequest{
		Site: &openrtb2.Site{
			Page:   "www.some.domain.com",
			Domain: "domain.com",
			Publisher: &openrtb2.Publisher{
				ID: "some-publisher-id",
			},
		},
		Device: &openrtb2.Device{
			UA:       deviceUA,
			IP:       "132.173.230.74",
			Language: "EN",
			DIDMD5:   "DIDMD5",
			IFA:      "IFA",
			DIDSHA1:  "DIDSHA1",
			DPIDMD5:  "DPIDMD5",
			DPIDSHA1: "DPIDSHA1",
			MACMD5:   "MACMD5",
			MACSHA1:  "MACSHA1",
			Geo:      &openrtb2.Geo{Lat: ptrutil.ToPtr(123.456), Lon: ptrutil.ToPtr(11.278)},
		},
		Source: &openrtb2.Source{
			TID: "testTID",
		},
		User: &openrtb2.User{
			ID:       "our-id",
			BuyerUID: "their-id",
			Yob:      1982,
			Gender:   "test",
			Ext:      json.RawMessage(`{"data": 1, "test": 2}`),
			Geo:      &openrtb2.Geo{Lat: ptrutil.ToPtr(123.456), Lon: ptrutil.ToPtr(11.278)},
			EIDs: []openrtb2.EID{
				{Source: "eids-source"},
			},
			Data: []openrtb2.Data{{ID: "data-id"}},
		},
		Imp: []openrtb2.Imp{{
			BidFloor: 100,
			ID:       "some-imp-id",
			Banner: &openrtb2.Banner{
				Format: []openrtb2.Format{{
					W: 300,
					H: 250,
				}, {
					W: 300,
					H: 600,
				}},
			},
			Ext: json.RawMessage(`{"prebid":{"tid":"1234567", "bidder":{"appnexus": {"placementId": 1}}}}`),
		}},
	}
}

func newBidRequestWithBidderParams() *openrtb2.BidRequest {
	return &openrtb2.BidRequest{
		Site: &openrtb2.Site{
			Page:   "www.some.domain.com",
			Domain: "domain.com",
			Publisher: &openrtb2.Publisher{
				ID: "some-publisher-id",
			},
		},
		Device: &openrtb2.Device{
			DIDMD5:   "some device ID hash",
			UA:       deviceUA,
			IFA:      "ifa",
			IP:       "132.173.230.74",
			Language: "EN",
		},
		Source: &openrtb2.Source{
			TID: "testTID",
		},
		User: &openrtb2.User{
			ID:       "our-id",
			BuyerUID: "their-id",
			Yob:      1982,
			Ext:      json.RawMessage(`{}`),
		},
		Imp: []openrtb2.Imp{{
			ID: "some-imp-id",
			Banner: &openrtb2.Banner{
				Format: []openrtb2.Format{{
					W: 300,
					H: 250,
				}, {
					W: 300,
					H: 600,
				}},
			},
			Ext: json.RawMessage(`{"prebid":{"bidder":{"appnexus": {"placementId": 1}, "pubmatic":{"publisherId": "1234"}}}}`),
		}},
	}
}

func TestRandomizeList(t *testing.T) {
	var (
		bidder1 = openrtb_ext.BidderName("bidder1")
		bidder2 = openrtb_ext.BidderName("bidder2")
		bidder3 = openrtb_ext.BidderName("bidder3")
	)

	testCases := []struct {
		description string
		bidders     []openrtb_ext.BidderName
	}{
		{
			description: "None",
			bidders:     []openrtb_ext.BidderName{},
		},
		{
			description: "One",
			bidders:     []openrtb_ext.BidderName{bidder1},
		},
		{
			description: "Many",
			bidders:     []openrtb_ext.BidderName{bidder1, bidder2, bidder3},
		},
	}

	for _, test := range testCases {
		biddersWorkingCopy := make([]openrtb_ext.BidderName, len(test.bidders))
		copy(biddersWorkingCopy, test.bidders)

		randomizeList(biddersWorkingCopy)

		// test all bidders are still present, ignoring order. we are testing the algorithm doesn't loose
		// elements. we are not testing the random number generator itself.
		assert.ElementsMatch(t, test.bidders, biddersWorkingCopy)
	}
}

func TestRemoveUnpermissionedEids(t *testing.T) {
	bidder := "bidderA"

	testCases := []struct {
		description      string
		userEids         []openrtb2.EID
		eidPermissions   []openrtb_ext.ExtRequestPrebidDataEidPermission
		expectedUserEids []openrtb2.EID
	}{

		{
			description: "Eids Empty",
			userEids:    []openrtb2.EID{},
			eidPermissions: []openrtb_ext.ExtRequestPrebidDataEidPermission{
				{Source: "source1", Bidders: []string{"bidderA"}},
			},
			expectedUserEids: []openrtb2.EID{},
		},
		{
			description:      "Allowed By Nil Permissions",
			userEids:         []openrtb2.EID{{Source: "source1", UIDs: []openrtb2.UID{{ID: "anyID"}}}},
			eidPermissions:   nil,
			expectedUserEids: []openrtb2.EID{{Source: "source1", UIDs: []openrtb2.UID{{ID: "anyID"}}}},
		},
		{
			description:      "Allowed By Empty Permissions",
			userEids:         []openrtb2.EID{{Source: "source1", UIDs: []openrtb2.UID{{ID: "anyID"}}}},
			eidPermissions:   []openrtb_ext.ExtRequestPrebidDataEidPermission{},
			expectedUserEids: []openrtb2.EID{{Source: "source1", UIDs: []openrtb2.UID{{ID: "anyID"}}}},
		},
		{
			description: "Allowed By Specific Bidder",
			userEids:    []openrtb2.EID{{Source: "source1", UIDs: []openrtb2.UID{{ID: "anyID"}}}},
			eidPermissions: []openrtb_ext.ExtRequestPrebidDataEidPermission{
				{Source: "source1", Bidders: []string{"bidderA"}},
			},
			expectedUserEids: []openrtb2.EID{{Source: "source1", UIDs: []openrtb2.UID{{ID: "anyID"}}}},
		},
		{
			description: "Allowed By Specific Bidder - Case Insensitive",
			userEids:    []openrtb2.EID{{Source: "source1", UIDs: []openrtb2.UID{{ID: "anyID"}}}},
			eidPermissions: []openrtb_ext.ExtRequestPrebidDataEidPermission{
				{Source: "source1", Bidders: []string{"BIDDERA"}},
			},
			expectedUserEids: []openrtb2.EID{{Source: "source1", UIDs: []openrtb2.UID{{ID: "anyID"}}}},
		},
		{
			description: "Allowed By All Bidders",
			userEids:    []openrtb2.EID{{Source: "source1", UIDs: []openrtb2.UID{{ID: "anyID"}}}},
			eidPermissions: []openrtb_ext.ExtRequestPrebidDataEidPermission{
				{Source: "source1", Bidders: []string{"*"}},
			},
			expectedUserEids: []openrtb2.EID{{Source: "source1", UIDs: []openrtb2.UID{{ID: "anyID"}}}},
		},
		{
			description: "Allowed By Lack Of Matching Source",
			userEids:    []openrtb2.EID{{Source: "source1", UIDs: []openrtb2.UID{{ID: "anyID"}}}},
			eidPermissions: []openrtb_ext.ExtRequestPrebidDataEidPermission{
				{Source: "source2", Bidders: []string{"otherBidder"}},
			},
			expectedUserEids: []openrtb2.EID{{Source: "source1", UIDs: []openrtb2.UID{{ID: "anyID"}}}},
		},
		{
			description: "Denied",
			userEids:    []openrtb2.EID{{Source: "source1", UIDs: []openrtb2.UID{{ID: "anyID"}}}},
			eidPermissions: []openrtb_ext.ExtRequestPrebidDataEidPermission{
				{Source: "source1", Bidders: []string{"otherBidder"}},
			},
			expectedUserEids: nil,
		},
		{
			description: "Mix Of Allowed By Specific Bidder, Allowed By Lack Of Matching Source, Denied",
			userEids: []openrtb2.EID{
				{Source: "source1", UIDs: []openrtb2.UID{{ID: "anyID1"}}},
				{Source: "source2", UIDs: []openrtb2.UID{{ID: "anyID2"}}},
				{Source: "source3", UIDs: []openrtb2.UID{{ID: "anyID3"}}},
			},
			eidPermissions: []openrtb_ext.ExtRequestPrebidDataEidPermission{
				{Source: "source1", Bidders: []string{"bidderA"}},
				{Source: "source3", Bidders: []string{"otherBidder"}},
			},
			expectedUserEids: []openrtb2.EID{
				{Source: "source1", UIDs: []openrtb2.UID{{ID: "anyID1"}}},
				{Source: "source2", UIDs: []openrtb2.UID{{ID: "anyID2"}}},
			},
		},
	}

	for _, test := range testCases {
		t.Run(test.description, func(t *testing.T) {
			request := &openrtb2.BidRequest{
				User: &openrtb2.User{EIDs: test.userEids},
			}

			reqWrapper := openrtb_ext.RequestWrapper{BidRequest: request}
			re, _ := reqWrapper.GetRequestExt()
			re.SetPrebid(&openrtb_ext.ExtRequestPrebid{
				Data: &openrtb_ext.ExtRequestPrebidData{
					EidPermissions: test.eidPermissions,
				},
			})

			expectedRequest := &openrtb2.BidRequest{
				User: &openrtb2.User{EIDs: test.expectedUserEids},
			}

			resultErr := removeUnpermissionedEids(&reqWrapper, bidder)
			assert.NoError(t, resultErr, test.description)
			assert.Equal(t, expectedRequest, reqWrapper.BidRequest)
		})
	}
}

func TestGetDebugInfo(t *testing.T) {
	type testInput struct {
		debugEnabledOrOverridden bool
		accountDebugFlag         bool
	}
	type testOut struct {
		responseDebugAllow bool
		accountDebugAllow  bool
		debugLog           *DebugLog
	}
	type testCase struct {
		in       testInput
		expected testOut
	}

	testGroups := []struct {
		description   string
		isTestRequest int8
		testCases     []testCase
	}{
		{
			description:   "Bid request doesn't call for debug info",
			isTestRequest: 0,
			testCases: []testCase{
				{
					testInput{debugEnabledOrOverridden: false, accountDebugFlag: false},
					testOut{
						responseDebugAllow: false,
						accountDebugAllow:  false,
						debugLog:           &DebugLog{Enabled: false},
					},
				},
				{
					testInput{debugEnabledOrOverridden: false, accountDebugFlag: true},
					testOut{
						responseDebugAllow: false,
						accountDebugAllow:  false,
						debugLog:           &DebugLog{Enabled: true},
					},
				},
				{
					testInput{debugEnabledOrOverridden: true, accountDebugFlag: false},
					testOut{
						responseDebugAllow: true,
						accountDebugAllow:  false,
						debugLog:           &DebugLog{DebugEnabledOrOverridden: true, Enabled: true},
					},
				},
				{
					testInput{debugEnabledOrOverridden: true, accountDebugFlag: true},
					testOut{
						responseDebugAllow: true,
						accountDebugAllow:  true,
						debugLog:           &DebugLog{DebugEnabledOrOverridden: true, Enabled: true},
					},
				},
			},
		},
		{
			description:   "Bid request requires debug info",
			isTestRequest: 1,
			testCases: []testCase{
				{
					testInput{debugEnabledOrOverridden: false, accountDebugFlag: false},
					testOut{
						responseDebugAllow: false,
						accountDebugAllow:  false,
						debugLog:           &DebugLog{Enabled: false},
					},
				},
				{
					testInput{debugEnabledOrOverridden: false, accountDebugFlag: true},
					testOut{
						responseDebugAllow: true,
						accountDebugAllow:  true,
						debugLog:           &DebugLog{Enabled: true},
					},
				},
				{
					testInput{debugEnabledOrOverridden: true, accountDebugFlag: false},
					testOut{
						responseDebugAllow: true,
						accountDebugAllow:  false,
						debugLog:           &DebugLog{DebugEnabledOrOverridden: true, Enabled: true},
					},
				},
				{
					testInput{debugEnabledOrOverridden: true, accountDebugFlag: true},
					testOut{
						responseDebugAllow: true,
						accountDebugAllow:  true,
						debugLog:           &DebugLog{DebugEnabledOrOverridden: true, Enabled: true},
					},
				},
			},
		},
	}
	for _, group := range testGroups {
		for i, tc := range group.testCases {
			inDebugLog := &DebugLog{DebugEnabledOrOverridden: tc.in.debugEnabledOrOverridden}

			// run
			responseDebugAllow, accountDebugAllow, debugLog := getDebugInfo(group.isTestRequest, nil, tc.in.accountDebugFlag, inDebugLog)

			// assertions
			assert.Equal(t, tc.expected.responseDebugAllow, responseDebugAllow, "%s - %d", group.description, i)
			assert.Equal(t, tc.expected.accountDebugAllow, accountDebugAllow, "%s - %d", group.description, i)
			assert.Equal(t, tc.expected.debugLog, debugLog, "%s - %d", group.description, i)
		}
	}
}

func TestRemoveUnpermissionedEidsEmptyValidations(t *testing.T) {
	testCases := []struct {
		description    string
		request        *openrtb2.BidRequest
		eidPermissions []openrtb_ext.ExtRequestPrebidDataEidPermission
	}{
		{
			description: "Nil User",
			request: &openrtb2.BidRequest{
				User: nil,
			},
			eidPermissions: []openrtb_ext.ExtRequestPrebidDataEidPermission{
				{Source: "source1", Bidders: []string{"*"}},
			},
		},
		{
			description: "Empty User",
			request: &openrtb2.BidRequest{
				User: &openrtb2.User{},
			},
			eidPermissions: []openrtb_ext.ExtRequestPrebidDataEidPermission{
				{Source: "source1", Bidders: []string{"*"}},
			},
		},
		{
			description: "Nil Ext",
			request: &openrtb2.BidRequest{
				User: &openrtb2.User{Ext: json.RawMessage(`{"eids":[{"source":"source1","id":"anyID"}]}`)},
			},
		},
	}

	for _, test := range testCases {
		t.Run(test.description, func(t *testing.T) {
			requestExpected := *test.request
			reqWrapper := openrtb_ext.RequestWrapper{BidRequest: test.request}

			re, _ := reqWrapper.GetRequestExt()
			re.SetPrebid(&openrtb_ext.ExtRequestPrebid{
				Data: &openrtb_ext.ExtRequestPrebidData{
					EidPermissions: test.eidPermissions,
				},
			})

			resultErr := removeUnpermissionedEids(&reqWrapper, "bidderA")
			assert.NoError(t, resultErr, test.description+":err")
			assert.Equal(t, &requestExpected, reqWrapper.BidRequest, test.description+":request")
		})
	}
}

func TestCleanOpenRTBRequestsSChainMultipleBidders(t *testing.T) {
	req := &openrtb2.BidRequest{
		Site: &openrtb2.Site{},
		Source: &openrtb2.Source{
			TID: "testTID",
		},
		Imp: []openrtb2.Imp{{
			Ext: json.RawMessage(`{"prebid":{"bidder":{"appnexus": {"placementId": 1}, "axonix": { "supplyId": "123"}}}}`),
		}},
		Ext: json.RawMessage(`{"prebid":{"schains":[{ "bidders":["appnexus"],"schain":{"complete":1,"nodes":[{"asi":"directseller1.com","sid":"00001","rid":"BidRequest1","hp":1}],"ver":"1.0"}}, {"bidders":["axonix"],"schain":{"complete":1,"nodes":[{"asi":"directseller2.com","sid":"00002","rid":"BidRequest2","hp":1}],"ver":"1.0"}}]}}`),
	}

	extRequest := &openrtb_ext.ExtRequest{}
	err := jsonutil.UnmarshalValid(req.Ext, extRequest)
	assert.NoErrorf(t, err, "Error unmarshaling inExt")

	auctionReq := AuctionRequest{
		BidRequestWrapper: &openrtb_ext.RequestWrapper{BidRequest: req},
		UserSyncs:         &emptyUsersync{},
		TCF2Config:        gdpr.NewTCF2Config(config.TCF2{}, config.AccountGDPR{}),
	}

	gdprPermissionsBuilder := fakePermissionsBuilder{
		permissions: &permissionsMock{
			allowAllBidders: true,
			passGeo:         true,
			passID:          true,
			activitiesError: nil,
		},
	}.Builder

	ortb26enabled := config.BidderInfo{OpenRTB: &config.OpenRTBInfo{Version: "2.6"}}
	reqSplitter := &requestSplitter{
		bidderToSyncerKey: map[string]string{},
		me:                &metrics.MetricsEngineMock{},
		privacyConfig:     config.Privacy{},
		gdprPermsBuilder:  gdprPermissionsBuilder,
		hostSChainNode:    nil,
		bidderInfo:        config.BidderInfos{"appnexus": ortb26enabled, "axonix": ortb26enabled},
	}
	bidderRequests, _, errs := reqSplitter.cleanOpenRTBRequests(context.Background(), auctionReq, extRequest, gdpr.SignalNo, false, map[string]float64{})

	assert.Nil(t, errs)
	assert.Len(t, bidderRequests, 2, "Bid request count is not 2")

	bidRequestSourceSupplyChain := map[openrtb_ext.BidderName]*openrtb2.SupplyChain{}
	for _, bidderRequest := range bidderRequests {
		bidRequestSourceSupplyChain[bidderRequest.BidderName] = bidderRequest.BidRequest.Source.SChain
	}

	appnexusSchainsSchainExpected := &openrtb2.SupplyChain{
		Complete: 1,
		Ver:      "1.0",
		Ext:      nil,
		Nodes: []openrtb2.SupplyChainNode{
			{
				ASI: "directseller1.com",
				SID: "00001",
				RID: "BidRequest1",
				HP:  openrtb2.Int8Ptr(1),
				Ext: nil,
			},
		},
	}

	axonixSchainsSchainExpected := &openrtb2.SupplyChain{
		Complete: 1,
		Ver:      "1.0",
		Ext:      nil,
		Nodes: []openrtb2.SupplyChainNode{
			{
				ASI: "directseller2.com",
				SID: "00002",
				RID: "BidRequest2",
				HP:  openrtb2.Int8Ptr(1),
				Ext: nil,
			},
		},
	}

	assert.Equal(t, appnexusSchainsSchainExpected, bidRequestSourceSupplyChain["appnexus"], "Incorrect appnexus bid request schain ")
	assert.Equal(t, axonixSchainsSchainExpected, bidRequestSourceSupplyChain["axonix"], "Incorrect axonix bid request schain")
}

func TestCleanOpenRTBRequestsBidAdjustment(t *testing.T) {
	tcf2Consent := "COzTVhaOzTVhaGvAAAENAiCIAP_AAH_AAAAAAEEUACCKAAA"
	falseValue := false
	testCases := []struct {
		description         string
		gdprAccountEnabled  *bool
		gdprHostEnabled     bool
		gdpr                string
		gdprConsent         string
		gdprScrub           bool
		permissionsError    error
		gdprDefaultValue    string
		expectPrivacyLabels metrics.PrivacyLabels
		expectError         bool
		bidAdjustmentFactor map[string]float64
		expectedImp         []openrtb2.Imp
	}{
		{
			description:        "BidFloor Adjustment Done for Appnexus",
			gdprAccountEnabled: &falseValue,
			gdprHostEnabled:    true,
			gdpr:               "1",
			gdprConsent:        tcf2Consent,
			gdprScrub:          false,
			gdprDefaultValue:   "1",
			expectPrivacyLabels: metrics.PrivacyLabels{
				GDPREnforced:   false,
				GDPRTCFVersion: "",
			},
			bidAdjustmentFactor: map[string]float64{"appnexus": 0.50},
			expectedImp: []openrtb2.Imp{{
				BidFloor: 200,
				ID:       "some-imp-id",
				Banner: &openrtb2.Banner{
					Format: []openrtb2.Format{{
						W: 300,
						H: 250,
					}, {
						W: 300,
						H: 600,
					}},
				},
				Ext: json.RawMessage(`{"bidder":{"placementId": 1}}`),
			}},
		},
		{
			description:        "bidAdjustment Not provided",
			gdprAccountEnabled: &falseValue,
			gdprHostEnabled:    true,
			gdpr:               "1",
			gdprConsent:        tcf2Consent,
			gdprScrub:          false,
			gdprDefaultValue:   "1",
			expectPrivacyLabels: metrics.PrivacyLabels{
				GDPREnforced:   false,
				GDPRTCFVersion: "",
			},
			bidAdjustmentFactor: map[string]float64{},
			expectedImp: []openrtb2.Imp{{
				BidFloor: 100,
				ID:       "some-imp-id",
				Banner: &openrtb2.Banner{
					Format: []openrtb2.Format{{
						W: 300,
						H: 250,
					}, {
						W: 300,
						H: 600,
					}},
				},
				Ext: json.RawMessage(`{"bidder":{"placementId": 1}}`),
			}},
		},
	}
	for _, test := range testCases {
		req := newBidRequest()
		accountConfig := config.Account{
			GDPR: config.AccountGDPR{
				Enabled: &falseValue,
			},
			PriceFloors: config.AccountPriceFloors{
				AdjustForBidAdjustment: true,
			},
		}
		auctionReq := AuctionRequest{
			BidRequestWrapper: &openrtb_ext.RequestWrapper{BidRequest: req},
			UserSyncs:         &emptyUsersync{},
			Account:           accountConfig,
			TCF2Config:        gdpr.NewTCF2Config(config.TCF2{}, config.AccountGDPR{}),
		}
		gdprPermissionsBuilder := fakePermissionsBuilder{
			permissions: &permissionsMock{
				allowAllBidders: true,
				passGeo:         !test.gdprScrub,
				passID:          !test.gdprScrub,
				activitiesError: test.permissionsError,
			},
		}.Builder
		reqSplitter := &requestSplitter{
			bidderToSyncerKey: map[string]string{},
			me:                &metrics.MetricsEngineMock{},
			gdprPermsBuilder:  gdprPermissionsBuilder,
			hostSChainNode:    nil,
			bidderInfo:        config.BidderInfos{},
		}
		results, _, errs := reqSplitter.cleanOpenRTBRequests(context.Background(), auctionReq, nil, gdpr.SignalNo, false, test.bidAdjustmentFactor)
		result := results[0]
		assert.Nil(t, errs)
		assert.Equal(t, test.expectedImp, result.BidRequest.Imp, test.description)
	}
}

func TestCleanOpenRTBRequestsBuyerUID(t *testing.T) {
	tcf2Consent := "COzTVhaOzTVhaGvAAAENAiCIAP_AAH_AAAAAAEEUACCKAAA"

	buyerUIDAppnexus := `{"appnexus": "a"}`
	buyerUIDAppnexusMixedCase := `{"aPpNeXuS": "a"}`
	buyerUIDBoth := `{"appnexus": "a", "pubmatic": "b"}`

	bidderParamsAppnexus := `{"appnexus": {"placementId": 1}}`
	bidderParamsBoth := `{"appnexus": {"placementId": 1}, "pubmatic": {"publisherId": "abc"}}`

	tests := []struct {
		name          string
		bidderParams  string
		user          openrtb2.User
		expectedUsers map[string]openrtb2.User
	}{
		{
			name:         "one-bidder-with-prebid-buyeruid",
			bidderParams: bidderParamsAppnexus,
			user: openrtb2.User{
				ID:      "some-id",
				Ext:     json.RawMessage(`{"data": 1, "test": 2, "prebid": {"buyeruids": ` + buyerUIDAppnexus + `}}`),
				Consent: tcf2Consent,
			},
			expectedUsers: map[string]openrtb2.User{
				"appnexus": {
					ID:       "some-id",
					BuyerUID: "a",
					Ext:      json.RawMessage(`{"consent":"` + tcf2Consent + `","data":1,"test":2}`),
				},
			},
		},
		{
			name:         "one-bidder-with-prebid-buyeruid-mixed-case",
			bidderParams: bidderParamsAppnexus,
			user: openrtb2.User{
				ID:      "some-id",
				Ext:     json.RawMessage(`{"data": 1, "test": 2, "prebid": {"buyeruids": ` + buyerUIDAppnexusMixedCase + `}}`),
				Consent: tcf2Consent,
			},
			expectedUsers: map[string]openrtb2.User{
				"appnexus": {
					ID:       "some-id",
					BuyerUID: "a",
					Ext:      json.RawMessage(`{"consent":"` + tcf2Consent + `","data":1,"test":2}`),
				},
			},
		},
		{
			name:         "one-bidder-with-buyeruid-already-set",
			bidderParams: bidderParamsAppnexus,
			user: openrtb2.User{
				ID:       "some-id",
				BuyerUID: "already-set-buyeruid",
				Ext:      json.RawMessage(`{"data": 1, "test": 2, "prebid": {"buyeruids": ` + buyerUIDAppnexus + `}}`),
				Consent:  tcf2Consent,
			},
			expectedUsers: map[string]openrtb2.User{
				"appnexus": {
					ID:       "some-id",
					BuyerUID: "already-set-buyeruid",
					Ext:      json.RawMessage(`{"consent":"` + tcf2Consent + `","data":1,"test":2}`),
				},
			},
		},
		{
			name:         "two-bidder-with-prebid-buyeruids",
			bidderParams: bidderParamsBoth,
			user: openrtb2.User{
				ID:      "some-id",
				Ext:     json.RawMessage(`{"data": 1, "test": 2, "prebid": {"buyeruids": ` + buyerUIDBoth + `}}`),
				Consent: tcf2Consent,
			},
			expectedUsers: map[string]openrtb2.User{
				"appnexus": {
					ID:       "some-id",
					BuyerUID: "a",
					Ext:      json.RawMessage(`{"consent":"` + tcf2Consent + `","data":1,"test":2}`),
				},
				"pubmatic": {
					ID:       "some-id",
					BuyerUID: "b",
					Ext:      json.RawMessage(`{"consent":"` + tcf2Consent + `","data":1,"test":2}`),
				},
			},
		},
	}

	for _, test := range tests {
		t.Run(test.name, func(t *testing.T) {

			req := &openrtb2.BidRequest{
				Site: &openrtb2.Site{
					Publisher: &openrtb2.Publisher{
						ID: "some-publisher-id",
					},
				},
				Imp: []openrtb2.Imp{{
					ID: "some-imp-id",
					Banner: &openrtb2.Banner{
						Format: []openrtb2.Format{{
							W: 300,
							H: 250,
						}},
					},
					Ext: json.RawMessage(`{"prebid":{"tid":"123", "bidder":` + string(test.bidderParams) + `}}`),
				}},
				User: &test.user,
			}

			auctionReq := AuctionRequest{
				BidRequestWrapper: &openrtb_ext.RequestWrapper{BidRequest: req},
				UserSyncs:         &emptyUsersync{},
				Account: config.Account{
					GDPR: config.AccountGDPR{
						Enabled: ptrutil.ToPtr(false),
					},
				},
				TCF2Config: gdpr.NewTCF2Config(config.TCF2{}, config.AccountGDPR{}),
			}
			gdprPermissionsBuilder := fakePermissionsBuilder{
				permissions: &permissionsMock{
					allowAllBidders: true,
					passGeo:         false,
					passID:          false,
					activitiesError: nil,
				},
			}.Builder

			reqSplitter := &requestSplitter{
				bidderToSyncerKey: map[string]string{},
				me:                &metrics.MetricsEngineMock{},
				gdprPermsBuilder:  gdprPermissionsBuilder,
				hostSChainNode:    nil,
				bidderInfo: config.BidderInfos{
					"appnexus": config.BidderInfo{
						OpenRTB: &config.OpenRTBInfo{
							Version: "2.5",
						},
					},
					"pubmatic": config.BidderInfo{
						OpenRTB: &config.OpenRTBInfo{
							Version: "2.5",
						},
					},
				},
			}

			results, _, errs := reqSplitter.cleanOpenRTBRequests(context.Background(), auctionReq, nil, gdpr.SignalNo, false, nil)

			assert.Empty(t, errs)
			for _, v := range results {
				require.NotNil(t, v.BidRequest, "bidrequest")
				require.NotNil(t, v.BidRequest.User, "bidrequest.user")
				assert.Equal(t, test.expectedUsers[string(v.BidderName)], *v.BidRequest.User)
			}
		})
	}
}

func TestApplyFPD(t *testing.T) {
	testCases := []struct {
		description               string
		inputFpd                  map[openrtb_ext.BidderName]*firstpartydata.ResolvedFirstPartyData
		inputBidderName           string
		inputBidderCoreName       string
		inputBidderIsRequestAlias bool
		inputRequest              openrtb2.BidRequest
		expectedRequest           openrtb2.BidRequest
		fpdUserEIDsExisted        bool
	}{
		{
			description:               "fpd-nil",
			inputFpd:                  nil,
			inputBidderName:           "bidderFromRequest",
			inputBidderCoreName:       "bidderNormalized",
			inputBidderIsRequestAlias: false,
			inputRequest:              openrtb2.BidRequest{Site: &openrtb2.Site{ID: "SiteId"}},
			expectedRequest:           openrtb2.BidRequest{Site: &openrtb2.Site{ID: "SiteId"}},
		},
		{
			description: "fpd-bidderdata-nil",
			inputFpd: map[openrtb_ext.BidderName]*firstpartydata.ResolvedFirstPartyData{
				"bidderNormalized": nil,
			},
			inputBidderName:           "bidderFromRequest",
			inputBidderCoreName:       "bidderNormalized",
			inputBidderIsRequestAlias: false,
			inputRequest:              openrtb2.BidRequest{Site: &openrtb2.Site{ID: "SiteId"}},
			expectedRequest:           openrtb2.BidRequest{Site: &openrtb2.Site{ID: "SiteId"}},
		},
		{
			description: "fpd-bidderdata-notdefined",
			inputFpd: map[openrtb_ext.BidderName]*firstpartydata.ResolvedFirstPartyData{
				"differentBidder": {App: &openrtb2.App{ID: "AppId"}},
			},
			inputBidderName:           "bidderFromRequest",
			inputBidderCoreName:       "bidderNormalized",
			inputBidderIsRequestAlias: false,
			inputRequest:              openrtb2.BidRequest{Site: &openrtb2.Site{ID: "SiteId"}},
			expectedRequest:           openrtb2.BidRequest{Site: &openrtb2.Site{ID: "SiteId"}},
		},
		{
			description: "fpd-bidderdata-alias",
			inputFpd: map[openrtb_ext.BidderName]*firstpartydata.ResolvedFirstPartyData{
				"alias": {App: &openrtb2.App{ID: "AppId"}},
			},
			inputBidderName:           "alias",
			inputBidderCoreName:       "bidder",
			inputBidderIsRequestAlias: true,
			inputRequest:              openrtb2.BidRequest{Site: &openrtb2.Site{ID: "SiteId"}},
			expectedRequest:           openrtb2.BidRequest{Site: &openrtb2.Site{ID: "SiteId"}, App: &openrtb2.App{ID: "AppId"}},
		},
		{
			description: "req.Site defined; bidderFPD.Site not defined; expect request.Site remains the same",
			inputFpd: map[openrtb_ext.BidderName]*firstpartydata.ResolvedFirstPartyData{
				"bidderNormalized": {Site: nil, App: nil, User: nil},
			},
			inputBidderName:           "bidderFromRequest",
			inputBidderCoreName:       "bidderNormalized",
			inputBidderIsRequestAlias: false,
			inputRequest:              openrtb2.BidRequest{Site: &openrtb2.Site{ID: "SiteId"}},
			expectedRequest:           openrtb2.BidRequest{Site: &openrtb2.Site{ID: "SiteId"}},
		},
		{
			description: "req.Site, req.App, req.User are not defined; bidderFPD.App, bidderFPD.Site and bidderFPD.User defined; " +
				"expect req.Site, req.App, req.User to be overriden by bidderFPD.App, bidderFPD.Site and bidderFPD.User",
			inputFpd: map[openrtb_ext.BidderName]*firstpartydata.ResolvedFirstPartyData{
				"bidderNormalized": {Site: &openrtb2.Site{ID: "SiteId"}, App: &openrtb2.App{ID: "AppId"}, User: &openrtb2.User{ID: "UserId"}},
			},
			inputBidderName:           "bidderFromRequest",
			inputBidderCoreName:       "bidderNormalized",
			inputBidderIsRequestAlias: false,
			inputRequest:              openrtb2.BidRequest{},
			expectedRequest:           openrtb2.BidRequest{Site: &openrtb2.Site{ID: "SiteId"}, App: &openrtb2.App{ID: "AppId"}, User: &openrtb2.User{ID: "UserId"}},
		},
		{
			description: "req.Site, defined; bidderFPD.App defined; expect request.App to be overriden by bidderFPD.App; expect req.Site remains the same",
			inputFpd: map[openrtb_ext.BidderName]*firstpartydata.ResolvedFirstPartyData{
				"bidderNormalized": {App: &openrtb2.App{ID: "AppId"}},
			},
			inputBidderName:           "bidderFromRequest",
			inputBidderCoreName:       "bidderNormalized",
			inputBidderIsRequestAlias: false,
			inputRequest:              openrtb2.BidRequest{Site: &openrtb2.Site{ID: "SiteId"}},
			expectedRequest:           openrtb2.BidRequest{Site: &openrtb2.Site{ID: "SiteId"}, App: &openrtb2.App{ID: "AppId"}},
		},
		{
			description: "req.Site, req.App defined; bidderFPD.App defined; expect request.App to be overriden by bidderFPD.App",
			inputFpd: map[openrtb_ext.BidderName]*firstpartydata.ResolvedFirstPartyData{
				"bidderNormalized": {App: &openrtb2.App{ID: "AppId"}},
			},
			inputBidderName:           "bidderFromRequest",
			inputBidderCoreName:       "bidderNormalized",
			inputBidderIsRequestAlias: false,
			inputRequest:              openrtb2.BidRequest{Site: &openrtb2.Site{ID: "SiteId"}, App: &openrtb2.App{ID: "TestAppId"}},
			expectedRequest:           openrtb2.BidRequest{Site: &openrtb2.Site{ID: "SiteId"}, App: &openrtb2.App{ID: "AppId"}},
		},
		{
			description: "req.User is defined; bidderFPD.User defined; req.User has BuyerUID. Expect to see user.BuyerUID in result request",
			inputFpd: map[openrtb_ext.BidderName]*firstpartydata.ResolvedFirstPartyData{
				"bidderNormalized": {Site: &openrtb2.Site{ID: "SiteId"}, App: &openrtb2.App{ID: "AppId"}, User: &openrtb2.User{ID: "UserId"}},
			},
			inputBidderName:           "bidderFromRequest",
			inputBidderCoreName:       "bidderNormalized",
			inputBidderIsRequestAlias: false,
			inputRequest:              openrtb2.BidRequest{User: &openrtb2.User{ID: "UserIdIn", BuyerUID: "12345"}},
			expectedRequest:           openrtb2.BidRequest{User: &openrtb2.User{ID: "UserId", BuyerUID: "12345"}, Site: &openrtb2.Site{ID: "SiteId"}, App: &openrtb2.App{ID: "AppId"}},
		},
		{
			description: "req.User is defined; bidderFPD.User defined; req.User has BuyerUID with zero length. Expect to see empty user.BuyerUID in result request",
			inputFpd: map[openrtb_ext.BidderName]*firstpartydata.ResolvedFirstPartyData{
				"bidderNormalized": {Site: &openrtb2.Site{ID: "SiteId"}, App: &openrtb2.App{ID: "AppId"}, User: &openrtb2.User{ID: "UserId"}},
			},
			inputBidderName:           "bidderFromRequest",
			inputBidderCoreName:       "bidderNormalized",
			inputBidderIsRequestAlias: false,
			inputRequest:              openrtb2.BidRequest{User: &openrtb2.User{ID: "UserIdIn", BuyerUID: ""}},
			expectedRequest:           openrtb2.BidRequest{User: &openrtb2.User{ID: "UserId"}, Site: &openrtb2.Site{ID: "SiteId"}, App: &openrtb2.App{ID: "AppId"}},
		},
		{
			description: "req.User is not defined; bidderFPD.User defined and has BuyerUID. Expect to see user.BuyerUID in result request",
			inputFpd: map[openrtb_ext.BidderName]*firstpartydata.ResolvedFirstPartyData{
				"bidderNormalized": {Site: &openrtb2.Site{ID: "SiteId"}, App: &openrtb2.App{ID: "AppId"}, User: &openrtb2.User{ID: "UserId", BuyerUID: "FPDBuyerUID"}},
			},
			inputBidderName:           "bidderFromRequest",
			inputBidderCoreName:       "bidderNormalized",
			inputBidderIsRequestAlias: false,
			inputRequest:              openrtb2.BidRequest{},
			expectedRequest:           openrtb2.BidRequest{Site: &openrtb2.Site{ID: "SiteId"}, App: &openrtb2.App{ID: "AppId"}, User: &openrtb2.User{ID: "UserId", BuyerUID: "FPDBuyerUID"}},
		},
		{
			description: "req.User is defined and had bidder fpd user eids (fpdUserEIDsExisted); bidderFPD.User defined and has EIDs. Expect to see user.EIDs in result request taken from fpd",
			inputFpd: map[openrtb_ext.BidderName]*firstpartydata.ResolvedFirstPartyData{
				"bidderNormalized": {Site: &openrtb2.Site{ID: "SiteId"}, App: &openrtb2.App{ID: "AppId"}, User: &openrtb2.User{ID: "UserId", EIDs: []openrtb2.EID{{Source: "source1"}, {Source: "source2"}}}},
			},
			inputBidderName:           "bidderFromRequest",
			inputBidderCoreName:       "bidderNormalized",
			inputBidderIsRequestAlias: false,
			inputRequest:              openrtb2.BidRequest{User: &openrtb2.User{ID: "UserId", EIDs: []openrtb2.EID{{Source: "source3"}, {Source: "source4"}}}},
			expectedRequest:           openrtb2.BidRequest{Site: &openrtb2.Site{ID: "SiteId"}, App: &openrtb2.App{ID: "AppId"}, User: &openrtb2.User{ID: "UserId", EIDs: []openrtb2.EID{{Source: "source1"}, {Source: "source2"}}}},
			fpdUserEIDsExisted:        true,
		},
		{
			description: "req.User is defined and doesn't have fpr user eids (fpdUserEIDsExisted); bidderFPD.User defined and has EIDs. Expect to see user.EIDs in result request taken from original req",
			inputFpd: map[openrtb_ext.BidderName]*firstpartydata.ResolvedFirstPartyData{
				"bidderNormalized": {Site: &openrtb2.Site{ID: "SiteId"}, App: &openrtb2.App{ID: "AppId"}, User: &openrtb2.User{ID: "UserId", EIDs: []openrtb2.EID{{Source: "source1"}, {Source: "source2"}}}},
			},
			inputBidderName:           "bidderFromRequest",
			inputBidderCoreName:       "bidderNormalized",
			inputBidderIsRequestAlias: false,
			inputRequest:              openrtb2.BidRequest{User: &openrtb2.User{ID: "UserId", EIDs: []openrtb2.EID{{Source: "source3"}, {Source: "source4"}}}},
			expectedRequest:           openrtb2.BidRequest{Site: &openrtb2.Site{ID: "SiteId"}, App: &openrtb2.App{ID: "AppId"}, User: &openrtb2.User{ID: "UserId", EIDs: []openrtb2.EID{{Source: "source3"}, {Source: "source4"}}}},
			fpdUserEIDsExisted:        false,
		},
	}

	for _, testCase := range testCases {
		t.Run(testCase.description, func(t *testing.T) {
			reqWrapper := &openrtb_ext.RequestWrapper{BidRequest: &testCase.inputRequest}
			applyFPD(
				testCase.inputFpd,
				openrtb_ext.BidderName(testCase.inputBidderCoreName),
				openrtb_ext.BidderName(testCase.inputBidderName),
				testCase.inputBidderIsRequestAlias,
				reqWrapper,
				testCase.fpdUserEIDsExisted,
			)
			assert.Equal(t, &testCase.expectedRequest, reqWrapper.BidRequest)
		})
	}
}

func TestGetRequestAliases(t *testing.T) {
	tests := []struct {
		name         string
		givenRequest openrtb_ext.RequestWrapper
		wantAliases  map[string]string
		wantGVLIDs   map[string]uint16
		wantError    string
	}{
		{
			name: "nil",
			givenRequest: openrtb_ext.RequestWrapper{
				BidRequest: &openrtb2.BidRequest{},
			},
			wantAliases: nil,
			wantGVLIDs:  nil,
			wantError:   "",
		},
		{
			name: "empty",
			givenRequest: openrtb_ext.RequestWrapper{
				BidRequest: &openrtb2.BidRequest{
					Ext: json.RawMessage(`{}`),
				},
			},
			wantAliases: nil,
			wantGVLIDs:  nil,
			wantError:   "",
		},
		{
			name: "empty-prebid",
			givenRequest: openrtb_ext.RequestWrapper{
				BidRequest: &openrtb2.BidRequest{
					Ext: json.RawMessage(`{"prebid":{}}`),
				},
			},
			wantAliases: nil,
			wantGVLIDs:  nil,
			wantError:   "",
		},
		{
			name: "aliases-and-gvlids",
			givenRequest: openrtb_ext.RequestWrapper{
				BidRequest: &openrtb2.BidRequest{
					Ext: json.RawMessage(`{"prebid":{"aliases":{"alias1":"bidder1"}, "aliasgvlids":{"alias1":1}}}`),
				},
			},
			wantAliases: map[string]string{"alias1": "bidder1"},
			wantGVLIDs:  map[string]uint16{"alias1": 1},
			wantError:   "",
		},
		{
			name: "malformed",
			givenRequest: openrtb_ext.RequestWrapper{
				BidRequest: &openrtb2.BidRequest{
					Ext: json.RawMessage(`malformed`),
				},
			},
			wantAliases: nil,
			wantGVLIDs:  nil,
			wantError:   "request.ext is invalid",
		},
	}
	for _, test := range tests {
		t.Run(test.name, func(t *testing.T) {
			gotAliases, gotGVLIDs, err := getRequestAliases(&test.givenRequest)

			assert.Equal(t, test.wantAliases, gotAliases, "aliases")
			assert.Equal(t, test.wantGVLIDs, gotGVLIDs, "gvlids")

			if len(test.wantError) > 0 {
				require.Len(t, err, 1, "error-len")
				assert.EqualError(t, err[0], test.wantError, "error")
			} else {
				assert.Empty(t, err, "error")
			}
		})
	}
}

func TestBuildExtData(t *testing.T) {
	testCases := []struct {
		description string
		input       []byte
		expectedRes string
	}{
		{
			description: "Input object with int value",
			input:       []byte(`{"someData": 123}`),
			expectedRes: `{"data": {"someData": 123}}`,
		},
		{
			description: "Input object with bool value",
			input:       []byte(`{"someData": true}`),
			expectedRes: `{"data": {"someData": true}}`,
		},
		{
			description: "Input object with string value",
			input:       []byte(`{"someData": "true"}`),
			expectedRes: `{"data": {"someData": "true"}}`,
		},
		{
			description: "No input object",
			input:       []byte(`{}`),
			expectedRes: `{"data": {}}`,
		},
		{
			description: "Input object with object value",
			input:       []byte(`{"someData": {"moreFpdData": "fpddata"}}`),
			expectedRes: `{"data": {"someData": {"moreFpdData": "fpddata"}}}`,
		},
	}

	for _, test := range testCases {
		actualRes := WrapJSONInData(test.input)
		assert.JSONEq(t, test.expectedRes, string(actualRes), "Incorrect result data")
	}
}

func TestCleanOpenRTBRequestsFilterBidderRequestExt(t *testing.T) {
	testCases := []struct {
		desc      string
		inExt     json.RawMessage
		inCfgABC  *openrtb_ext.ExtAlternateBidderCodes
		wantExt   []json.RawMessage
		wantError bool
	}{
		{
			desc:      "Nil request ext, default account alternatebiddercodes config (nil)",
			inExt:     nil,
			inCfgABC:  nil,
			wantExt:   nil,
			wantError: false,
		},
		{
			desc:     "Nil request ext, default account alternatebiddercodes config (explicity defined)",
			inExt:    nil,
			inCfgABC: &openrtb_ext.ExtAlternateBidderCodes{Enabled: false},
			wantExt: []json.RawMessage{
				json.RawMessage(`{"prebid":{"alternatebiddercodes":{"enabled":false,"bidders":null}}}`),
				json.RawMessage(`{"prebid":{"alternatebiddercodes":{"enabled":false,"bidders":null}}}`),
			},
			wantError: false,
		},
		{
			desc:     "request ext, default account alternatebiddercodes config (explicity defined)",
			inExt:    json.RawMessage(`{"prebid":{}}`),
			inCfgABC: &openrtb_ext.ExtAlternateBidderCodes{Enabled: false},
			wantExt: []json.RawMessage{
				json.RawMessage(`{"prebid":{"alternatebiddercodes":{"enabled":false,"bidders":null}}}`),
				json.RawMessage(`{"prebid":{"alternatebiddercodes":{"enabled":false,"bidders":null}}}`),
			},
			wantError: false,
		},
		{
			desc:  "Nil request ext, account alternatebiddercodes config disabled with biddercodes defined",
			inExt: nil,
			inCfgABC: &openrtb_ext.ExtAlternateBidderCodes{
				Enabled: false,
				Bidders: map[string]openrtb_ext.ExtAdapterAlternateBidderCodes{
					"pubmatic": {Enabled: true},
				},
			},
			wantExt: []json.RawMessage{
				json.RawMessage(`{"prebid":{"alternatebiddercodes":{"enabled":false,"bidders":null}}}`),
				json.RawMessage(`{"prebid":{"alternatebiddercodes":{"enabled":false,"bidders":{"pubmatic":{"enabled":true,"allowedbiddercodes":null}}}}}`),
			},
			wantError: false,
		},
		{
			desc:  "Nil request ext, account alternatebiddercodes config disabled with biddercodes defined (not participant bidder)",
			inExt: nil,
			inCfgABC: &openrtb_ext.ExtAlternateBidderCodes{
				Enabled: false,
				Bidders: map[string]openrtb_ext.ExtAdapterAlternateBidderCodes{
					"ix": {Enabled: true},
				},
			},
			wantExt: []json.RawMessage{
				json.RawMessage(`{"prebid":{"alternatebiddercodes":{"enabled":false,"bidders":null}}}`),
				json.RawMessage(`{"prebid":{"alternatebiddercodes":{"enabled":false,"bidders":null}}}`),
			},
			wantError: false,
		},
		{
			desc:     "Nil request ext, alternatebiddercodes config enabled but bidder not present",
			inExt:    nil,
			inCfgABC: &openrtb_ext.ExtAlternateBidderCodes{Enabled: true},
			wantExt: []json.RawMessage{
				json.RawMessage(`{"prebid":{"alternatebiddercodes":{"enabled":true,"bidders":null}}}`),
				json.RawMessage(`{"prebid":{"alternatebiddercodes":{"enabled":true,"bidders":null}}}`),
			},
			wantError: false,
		},
		{
			desc:      "request ext with default alternatebiddercodes values (nil)",
			inExt:     json.RawMessage(`{"prebid":{}}`),
			inCfgABC:  nil,
			wantExt:   nil,
			wantError: false,
		},
		{
			desc:     "request ext w/o alternatebiddercodes",
			inExt:    json.RawMessage(`{"prebid":{}}`),
			inCfgABC: &openrtb_ext.ExtAlternateBidderCodes{},
			wantExt: []json.RawMessage{
				json.RawMessage(`{"prebid":{"alternatebiddercodes":{"enabled":false,"bidders":null}}}`),
				json.RawMessage(`{"prebid":{"alternatebiddercodes":{"enabled":false,"bidders":null}}}`),
			},
			wantError: false,
		},
		{
			desc:     "request ext having alternatebiddercodes for only one bidder",
			inExt:    json.RawMessage(`{"prebid":{"alternatebiddercodes":{"enabled":true,"bidders":{"pubmatic":{"enabled":true,"allowedbiddercodes":["groupm"]}}}}}`),
			inCfgABC: &openrtb_ext.ExtAlternateBidderCodes{Enabled: false},
			wantExt: []json.RawMessage{
				json.RawMessage(`{"prebid":{"alternatebiddercodes":{"enabled":true,"bidders":null}}}`),
				json.RawMessage(`{"prebid":{"alternatebiddercodes":{"enabled":true,"bidders":{"pubmatic":{"enabled":true,"allowedbiddercodes":["groupm"]}}}}}`),
			},
			wantError: false,
		},
		{
			desc:     "request ext having alternatebiddercodes for multiple bidder",
			inExt:    json.RawMessage(`{"prebid":{"alternatebiddercodes":{"enabled":true,"bidders":{"pubmatic":{"enabled":true,"allowedbiddercodes":["groupm"]},"appnexus":{"enabled":true,"allowedbiddercodes":["ix"]}}}}}`),
			inCfgABC: &openrtb_ext.ExtAlternateBidderCodes{Enabled: false},
			wantExt: []json.RawMessage{
				json.RawMessage(`{"prebid":{"alternatebiddercodes":{"enabled":true,"bidders":{"appnexus":{"enabled":true,"allowedbiddercodes":["ix"]}}}}}`),
				json.RawMessage(`{"prebid":{"alternatebiddercodes":{"enabled":true,"bidders":{"pubmatic":{"enabled":true,"allowedbiddercodes":["groupm"]}}}}}`),
			},
			wantError: false,
		},
		{
			desc:     "request ext having alternatebiddercodes for multiple bidder (config alternatebiddercodes not defined)",
			inExt:    json.RawMessage(`{"prebid":{"alternatebiddercodes":{"enabled":true,"bidders":{"pubmatic":{"enabled":true,"allowedbiddercodes":["groupm"]},"appnexus":{"enabled":true,"allowedbiddercodes":["ix"]}}}}}`),
			inCfgABC: &openrtb_ext.ExtAlternateBidderCodes{Enabled: false},
			wantExt: []json.RawMessage{
				json.RawMessage(`{"prebid":{"alternatebiddercodes":{"enabled":true,"bidders":{"appnexus":{"enabled":true,"allowedbiddercodes":["ix"]}}}}}`),
				json.RawMessage(`{"prebid":{"alternatebiddercodes":{"enabled":true,"bidders":{"pubmatic":{"enabled":true,"allowedbiddercodes":["groupm"]}}}}}`),
			},
			wantError: false,
		},
		{
			desc:  "Nil request ext, alternatebiddercodes config enabled with bidder code for only one bidder",
			inExt: nil,
			inCfgABC: &openrtb_ext.ExtAlternateBidderCodes{
				Enabled: true,
				Bidders: map[string]openrtb_ext.ExtAdapterAlternateBidderCodes{
					"pubmatic": {
						Enabled:            true,
						AllowedBidderCodes: []string{"groupm"},
					},
				},
			},
			wantExt: []json.RawMessage{
				json.RawMessage(`{"prebid":{"alternatebiddercodes":{"enabled":true,"bidders":null}}}`),
				json.RawMessage(`{"prebid":{"alternatebiddercodes":{"enabled":true,"bidders":{"pubmatic":{"enabled":true,"allowedbiddercodes":["groupm"]}}}}}`),
			},
			wantError: false,
		},
	}

	for _, test := range testCases {
		req := newBidRequestWithBidderParams()
		req.Ext = nil
		var extRequest *openrtb_ext.ExtRequest
		if test.inExt != nil {
			req.Ext = test.inExt
			extRequest = &openrtb_ext.ExtRequest{}
			err := jsonutil.UnmarshalValid(req.Ext, extRequest)
			assert.NoErrorf(t, err, test.desc+":Error unmarshaling inExt")
		}

		auctionReq := AuctionRequest{
			BidRequestWrapper: &openrtb_ext.RequestWrapper{BidRequest: req},
			UserSyncs:         &emptyUsersync{},
			Account:           config.Account{AlternateBidderCodes: test.inCfgABC},
			TCF2Config:        gdpr.NewTCF2Config(config.TCF2{}, config.AccountGDPR{}),
		}
		gdprPermissionsBuilder := fakePermissionsBuilder{
			permissions: &permissionsMock{
				allowAllBidders: true,
			},
		}.Builder

		reqSplitter := &requestSplitter{
			bidderToSyncerKey: map[string]string{},
			me:                &metrics.MetricsEngineMock{},
			privacyConfig:     config.Privacy{},
			gdprPermsBuilder:  gdprPermissionsBuilder,
			hostSChainNode:    nil,
			bidderInfo:        config.BidderInfos{},
		}

		bidderRequests, _, errs := reqSplitter.cleanOpenRTBRequests(context.Background(), auctionReq, extRequest, gdpr.SignalNo, false, map[string]float64{})
		assert.Equal(t, test.wantError, len(errs) != 0, test.desc)
		sort.Slice(bidderRequests, func(i, j int) bool {
			return bidderRequests[i].BidderCoreName < bidderRequests[j].BidderCoreName
		})
		for i, wantBidderRequest := range test.wantExt {
			assert.Equal(t, wantBidderRequest, bidderRequests[i].BidRequest.Ext, test.desc+" : "+string(bidderRequests[i].BidderCoreName)+"\n\t\tGotRequestExt : "+string(bidderRequests[i].BidRequest.Ext))
		}
	}
}

type GPPMockSection struct {
	sectionID constants.SectionID
	value     string
}

func (gs GPPMockSection) GetID() constants.SectionID {
	return gs.sectionID
}

func (gs GPPMockSection) GetValue() string {
	return gs.value
}

func (gs GPPMockSection) Encode(bool) []byte {
	return nil
}

func TestGdprFromGPP(t *testing.T) {
	testCases := []struct {
		name            string
		initialRequest  *openrtb_ext.RequestWrapper
		gpp             gpplib.GppContainer
		expectedRequest *openrtb_ext.RequestWrapper
	}{
		{
			name: "Empty", // Empty Request
			initialRequest: &openrtb_ext.RequestWrapper{
				BidRequest: &openrtb2.BidRequest{},
			},
			gpp: gpplib.GppContainer{},
			expectedRequest: &openrtb_ext.RequestWrapper{
				BidRequest: &openrtb2.BidRequest{},
			},
		},
		{
			name: "GDPR_Downgrade", // GDPR from GPP, into empty
			initialRequest: &openrtb_ext.RequestWrapper{
				BidRequest: &openrtb2.BidRequest{
					Regs: &openrtb2.Regs{
						GPPSID: []int8{2},
					},
				},
			},
			gpp: gpplib.GppContainer{
				SectionTypes: []constants.SectionID{2},
				Sections: []gpplib.Section{
					GPPMockSection{
						sectionID: 2,
						value:     "GDPRConsent",
					},
				},
			},
			expectedRequest: &openrtb_ext.RequestWrapper{
				BidRequest: &openrtb2.BidRequest{
					Regs: &openrtb2.Regs{
						GPPSID: []int8{2},
						GDPR:   ptrutil.ToPtr[int8](1),
					},
					User: &openrtb2.User{
						Consent: "GDPRConsent",
					},
				},
			},
		},
		{
			name: "GDPR_Downgrade", // GDPR from GPP, into empty legacy, existing objects
			initialRequest: &openrtb_ext.RequestWrapper{
				BidRequest: &openrtb2.BidRequest{
					Regs: &openrtb2.Regs{
						GPPSID:    []int8{2},
						USPrivacy: "LegacyUSP",
					},
					User: &openrtb2.User{
						ID: "1234",
					},
				},
			},
			gpp: gpplib.GppContainer{
				SectionTypes: []constants.SectionID{2},
				Sections: []gpplib.Section{
					GPPMockSection{
						sectionID: 2,
						value:     "GDPRConsent",
					},
				},
			},
			expectedRequest: &openrtb_ext.RequestWrapper{
				BidRequest: &openrtb2.BidRequest{
					Regs: &openrtb2.Regs{
						GPPSID:    []int8{2},
						GDPR:      ptrutil.ToPtr[int8](1),
						USPrivacy: "LegacyUSP",
					},
					User: &openrtb2.User{
						ID:      "1234",
						Consent: "GDPRConsent",
					},
				},
			},
		},
		{
			name: "Downgrade_Blocked_By_Existing", // GDPR from GPP blocked by existing GDPR",
			initialRequest: &openrtb_ext.RequestWrapper{
				BidRequest: &openrtb2.BidRequest{
					Regs: &openrtb2.Regs{
						GPPSID: []int8{2},
						GDPR:   ptrutil.ToPtr[int8](1),
					},
					User: &openrtb2.User{
						Consent: "LegacyConsent",
					},
				},
			},
			gpp: gpplib.GppContainer{
				SectionTypes: []constants.SectionID{2},
				Sections: []gpplib.Section{
					GPPMockSection{
						sectionID: 2,
						value:     "GDPRConsent",
					},
				},
			},
			expectedRequest: &openrtb_ext.RequestWrapper{
				BidRequest: &openrtb2.BidRequest{
					Regs: &openrtb2.Regs{
						GPPSID: []int8{2},
						GDPR:   ptrutil.ToPtr[int8](1),
					},
					User: &openrtb2.User{
						Consent: "LegacyConsent",
					},
				},
			},
		},
		{
			name: "Downgrade_Partial", // GDPR from GPP partially blocked by existing GDPR
			initialRequest: &openrtb_ext.RequestWrapper{
				BidRequest: &openrtb2.BidRequest{
					Regs: &openrtb2.Regs{
						GPPSID: []int8{2},
						GDPR:   ptrutil.ToPtr[int8](0),
					},
				},
			},
			gpp: gpplib.GppContainer{
				SectionTypes: []constants.SectionID{2},
				Sections: []gpplib.Section{
					GPPMockSection{
						sectionID: 2,
						value:     "GDPRConsent",
					},
				},
			},
			expectedRequest: &openrtb_ext.RequestWrapper{
				BidRequest: &openrtb2.BidRequest{
					Regs: &openrtb2.Regs{
						GPPSID: []int8{2},
						GDPR:   ptrutil.ToPtr[int8](0),
					},
					User: &openrtb2.User{
						Consent: "GDPRConsent",
					},
				},
			},
		},
		{
			name: "No_GDPR", // Downgrade not possible due to missing GDPR
			initialRequest: &openrtb_ext.RequestWrapper{
				BidRequest: &openrtb2.BidRequest{
					Regs: &openrtb2.Regs{
						GPPSID: []int8{6},
					},
				},
			},
			gpp: gpplib.GppContainer{
				SectionTypes: []constants.SectionID{6},
				Sections: []gpplib.Section{
					GPPMockSection{
						sectionID: 6,
						value:     "USPrivacy",
					},
				},
			},
			expectedRequest: &openrtb_ext.RequestWrapper{
				BidRequest: &openrtb2.BidRequest{
					Regs: &openrtb2.Regs{
						GPPSID: []int8{6},
						GDPR:   ptrutil.ToPtr[int8](0),
					},
				},
			},
		},
		{
			name: "No_SID", // GDPR from GPP partially blocked by no SID
			initialRequest: &openrtb_ext.RequestWrapper{
				BidRequest: &openrtb2.BidRequest{
					Regs: &openrtb2.Regs{
						GPPSID: []int8{6},
					},
				},
			},
			gpp: gpplib.GppContainer{
				SectionTypes: []constants.SectionID{2, 6},
				Sections: []gpplib.Section{
					GPPMockSection{
						sectionID: 2,
						value:     "GDPRConsent",
					},
					GPPMockSection{
						sectionID: 6,
						value:     "USPrivacy",
					},
				},
			},
			expectedRequest: &openrtb_ext.RequestWrapper{
				BidRequest: &openrtb2.BidRequest{
					Regs: &openrtb2.Regs{
						GPPSID: []int8{6},
						GDPR:   ptrutil.ToPtr[int8](0),
					},
					User: &openrtb2.User{
						Consent: "GDPRConsent",
					},
				},
			},
		},
		{
			name: "GDPR_Nil_SID", // GDPR from GPP, into empty, but with nil SID
			initialRequest: &openrtb_ext.RequestWrapper{
				BidRequest: &openrtb2.BidRequest{},
			},
			gpp: gpplib.GppContainer{
				SectionTypes: []constants.SectionID{2},
				Sections: []gpplib.Section{
					GPPMockSection{
						sectionID: 2,
						value:     "GDPRConsent",
					},
				},
			},
			expectedRequest: &openrtb_ext.RequestWrapper{
				BidRequest: &openrtb2.BidRequest{
					User: &openrtb2.User{
						Consent: "GDPRConsent",
					},
				},
			},
		},
		{
			name: "Downgrade_Nil_SID_Blocked_By_Existing", // GDPR from GPP blocked by existing GDPR, with nil SID",
			initialRequest: &openrtb_ext.RequestWrapper{
				BidRequest: &openrtb2.BidRequest{
					Regs: &openrtb2.Regs{
						GDPR: ptrutil.ToPtr[int8](1),
					},
					User: &openrtb2.User{
						Consent: "LegacyConsent",
					},
				},
			},
			gpp: gpplib.GppContainer{
				SectionTypes: []constants.SectionID{2},
				Sections: []gpplib.Section{
					GPPMockSection{
						sectionID: 2,
						value:     "GDPRConsent",
					},
				},
			},
			expectedRequest: &openrtb_ext.RequestWrapper{
				BidRequest: &openrtb2.BidRequest{
					Regs: &openrtb2.Regs{
						GDPR: ptrutil.ToPtr[int8](1),
					},
					User: &openrtb2.User{
						Consent: "LegacyConsent",
					},
				},
			},
		},
	}

	for _, test := range testCases {
		t.Run(test.name, func(t *testing.T) {
			setLegacyGDPRFromGPP(test.initialRequest, test.gpp)
			assert.Equal(t, test.expectedRequest, test.initialRequest)
		})
	}
}

func TestPrivacyFromGPP(t *testing.T) {
	testCases := []struct {
		name            string
		initialRequest  *openrtb_ext.RequestWrapper
		gpp             gpplib.GppContainer
		expectedRequest *openrtb_ext.RequestWrapper
	}{
		{
			name: "Empty", // Empty Request
			initialRequest: &openrtb_ext.RequestWrapper{
				BidRequest: &openrtb2.BidRequest{},
			},
			gpp: gpplib.GppContainer{},
			expectedRequest: &openrtb_ext.RequestWrapper{
				BidRequest: &openrtb2.BidRequest{},
			},
		},
		{
			name: "Privacy_Downgrade", // US Privacy from GPP, into empty
			initialRequest: &openrtb_ext.RequestWrapper{
				BidRequest: &openrtb2.BidRequest{
					Regs: &openrtb2.Regs{
						GPPSID: []int8{6},
					},
				},
			},
			gpp: gpplib.GppContainer{
				SectionTypes: []constants.SectionID{6},
				Sections: []gpplib.Section{
					GPPMockSection{
						sectionID: 6,
						value:     "USPrivacy",
					},
				},
			},
			expectedRequest: &openrtb_ext.RequestWrapper{
				BidRequest: &openrtb2.BidRequest{
					Regs: &openrtb2.Regs{
						GPPSID:    []int8{6},
						USPrivacy: "USPrivacy",
					},
				},
			},
		},
		{
			name: "Downgrade_Blocked_By_Existing", // US Privacy from GPP blocked by existing US Privacy
			initialRequest: &openrtb_ext.RequestWrapper{
				BidRequest: &openrtb2.BidRequest{
					Regs: &openrtb2.Regs{
						GPPSID:    []int8{6},
						USPrivacy: "LegacyPrivacy",
					},
				},
			},
			gpp: gpplib.GppContainer{
				SectionTypes: []constants.SectionID{6},
				Sections: []gpplib.Section{
					GPPMockSection{
						sectionID: 6,
						value:     "USPrivacy",
					},
				},
			},
			expectedRequest: &openrtb_ext.RequestWrapper{
				BidRequest: &openrtb2.BidRequest{
					Regs: &openrtb2.Regs{
						GPPSID:    []int8{6},
						USPrivacy: "LegacyPrivacy",
					},
				},
			},
		},
		{
			name: "No_USPrivacy", // Downgrade not possible due to missing USPrivacy
			initialRequest: &openrtb_ext.RequestWrapper{
				BidRequest: &openrtb2.BidRequest{
					Regs: &openrtb2.Regs{
						GPPSID: []int8{2},
					},
				},
			},
			gpp: gpplib.GppContainer{
				SectionTypes: []constants.SectionID{2},
				Sections: []gpplib.Section{
					GPPMockSection{
						sectionID: 2,
						value:     "GDPRConsent",
					},
				},
			},
			expectedRequest: &openrtb_ext.RequestWrapper{
				BidRequest: &openrtb2.BidRequest{
					Regs: &openrtb2.Regs{
						GPPSID: []int8{2},
					},
				},
			},
		},
		{
			name: "No_SID", // US Privacy from GPP partially blocked by no SID
			initialRequest: &openrtb_ext.RequestWrapper{
				BidRequest: &openrtb2.BidRequest{
					Regs: &openrtb2.Regs{
						GPPSID: []int8{2},
					},
				},
			},
			gpp: gpplib.GppContainer{
				SectionTypes: []constants.SectionID{2, 6},
				Sections: []gpplib.Section{
					GPPMockSection{
						sectionID: 2,
						value:     "GDPRConsent",
					},
					GPPMockSection{
						sectionID: 6,
						value:     "USPrivacy",
					},
				},
			},
			expectedRequest: &openrtb_ext.RequestWrapper{
				BidRequest: &openrtb2.BidRequest{
					Regs: &openrtb2.Regs{
						GPPSID: []int8{2},
					},
				},
			},
		},
	}

	for _, test := range testCases {
		t.Run(test.name, func(t *testing.T) {
			setLegacyUSPFromGPP(test.initialRequest, test.gpp)
			assert.Equal(t, test.expectedRequest, test.initialRequest)
		})
	}
}

func Test_isBidderInExtAlternateBidderCodes(t *testing.T) {
	type args struct {
		adapter               string
		currentMultiBidBidder string
		adapterABC            *openrtb_ext.ExtAlternateBidderCodes
	}
	tests := []struct {
		name string
		args args
		want bool
	}{
		{
			name: "alternatebiddercodes not defined",
			want: false,
		},
		{
			name: "adapter not defined in alternatebiddercodes",
			args: args{
				adapter: string(openrtb_ext.BidderPubmatic),
				adapterABC: &openrtb_ext.ExtAlternateBidderCodes{
					Bidders: map[string]openrtb_ext.ExtAdapterAlternateBidderCodes{string(openrtb_ext.BidderAppnexus): {}},
				},
			},
			want: false,
		},
		{
			name: "adapter defined in alternatebiddercodes but currentMultiBidBidder not in AllowedBidders list",
			args: args{
				adapter:               string(openrtb_ext.BidderPubmatic),
				currentMultiBidBidder: "groupm",
				adapterABC: &openrtb_ext.ExtAlternateBidderCodes{
					Bidders: map[string]openrtb_ext.ExtAdapterAlternateBidderCodes{
						string(openrtb_ext.BidderPubmatic): {
							AllowedBidderCodes: []string{string(openrtb_ext.BidderAppnexus)},
						},
					},
				},
			},
			want: false,
		},
		{
			name: "adapter defined in alternatebiddercodes with currentMultiBidBidder mentioned in AllowedBidders list",
			args: args{
				adapter:               string(openrtb_ext.BidderPubmatic),
				currentMultiBidBidder: "groupm",
				adapterABC: &openrtb_ext.ExtAlternateBidderCodes{
					Bidders: map[string]openrtb_ext.ExtAdapterAlternateBidderCodes{
						string(openrtb_ext.BidderPubmatic): {
							AllowedBidderCodes: []string{"groupm"},
						},
					},
				},
			},
			want: true,
		},
		{
			name: "adapter defined in alternatebiddercodes with AllowedBidders list as *",
			args: args{
				adapter:               string(openrtb_ext.BidderPubmatic),
				currentMultiBidBidder: "groupm",
				adapterABC: &openrtb_ext.ExtAlternateBidderCodes{
					Bidders: map[string]openrtb_ext.ExtAdapterAlternateBidderCodes{
						string(openrtb_ext.BidderPubmatic): {
							AllowedBidderCodes: []string{"*"},
						},
					},
				},
			},
			want: true,
		},
	}
	for _, tt := range tests {
		t.Run(tt.name, func(t *testing.T) {
			if got := isBidderInExtAlternateBidderCodes(tt.args.adapter, tt.args.currentMultiBidBidder, tt.args.adapterABC); got != tt.want {
				t.Errorf("isBidderInExtAlternateBidderCodes() = %v, want %v", got, tt.want)
			}
		})
	}
}

func Test_buildRequestExtMultiBid(t *testing.T) {
	type args struct {
		adapter     string
		reqMultiBid []*openrtb_ext.ExtMultiBid
		adapterABC  *openrtb_ext.ExtAlternateBidderCodes
	}
	tests := []struct {
		name string
		args args
		want []*openrtb_ext.ExtMultiBid
	}{
		{
			name: "multi-bid config not defined",
			args: args{
				adapter:     string(openrtb_ext.BidderPubmatic),
				reqMultiBid: nil,
			},
			want: nil,
		},
		{
			name: "adapter not defined in multi-bid config",
			args: args{
				adapter: string(openrtb_ext.BidderPubmatic),
				reqMultiBid: []*openrtb_ext.ExtMultiBid{
					{
						Bidder:  string(openrtb_ext.BidderAppnexus),
						MaxBids: ptrutil.ToPtr(2),
					},
				},
			},
			want: nil,
		},
		{
			name: "adapter defined in multi-bid config as Bidder object along with other bidders",
			args: args{
				adapter: string(openrtb_ext.BidderPubmatic),
				reqMultiBid: []*openrtb_ext.ExtMultiBid{
					{
						Bidder:  string(openrtb_ext.BidderAppnexus),
						MaxBids: ptrutil.ToPtr(3),
					},
					{
						Bidder:  string(openrtb_ext.BidderPubmatic),
						MaxBids: ptrutil.ToPtr(2),
					},
					{
						Bidders: []string{string(openrtb_ext.Bidder33Across), string(openrtb_ext.BidderRubicon)},
						MaxBids: ptrutil.ToPtr(2),
					},
				},
			},
			want: []*openrtb_ext.ExtMultiBid{
				{
					Bidder:  string(openrtb_ext.BidderPubmatic),
					MaxBids: ptrutil.ToPtr(2),
				},
			},
		},
		{
			name: "adapter defined in multi-bid config as a entry of Bidders list along with other bidders",
			args: args{
				adapter: string(openrtb_ext.BidderRubicon),
				reqMultiBid: []*openrtb_ext.ExtMultiBid{
					{
						Bidder:  string(openrtb_ext.BidderAppnexus),
						MaxBids: ptrutil.ToPtr(3),
					},
					{
						Bidder:  string(openrtb_ext.BidderPubmatic),
						MaxBids: ptrutil.ToPtr(2),
					},
					{
						Bidders: []string{string(openrtb_ext.Bidder33Across), string(openrtb_ext.BidderRubicon)},
						MaxBids: ptrutil.ToPtr(4),
					},
				},
			},
			want: []*openrtb_ext.ExtMultiBid{
				{
					Bidders: []string{string(openrtb_ext.BidderRubicon)},
					MaxBids: ptrutil.ToPtr(4),
				},
			},
		},
		{
			name: "adapter defined in multi-bid config as Bidder object along with other bidders with alternateBiddercode",
			args: args{
				adapter: string(openrtb_ext.BidderPubmatic),
				reqMultiBid: []*openrtb_ext.ExtMultiBid{
					{
						Bidder:  "groupm",
						MaxBids: ptrutil.ToPtr(3),
					},
					{
						Bidder:  string(openrtb_ext.BidderPubmatic),
						MaxBids: ptrutil.ToPtr(2),
					},
					{
						Bidders: []string{string(openrtb_ext.Bidder33Across), string(openrtb_ext.BidderRubicon)},
						MaxBids: ptrutil.ToPtr(2),
					},
				},
				adapterABC: &openrtb_ext.ExtAlternateBidderCodes{
					Bidders: map[string]openrtb_ext.ExtAdapterAlternateBidderCodes{
						string(openrtb_ext.BidderPubmatic): {
							AllowedBidderCodes: []string{"groupm"},
						},
					},
				},
			},
			want: []*openrtb_ext.ExtMultiBid{
				{
					Bidder:  "groupm",
					MaxBids: ptrutil.ToPtr(3),
				},
				{
					Bidder:  string(openrtb_ext.BidderPubmatic),
					MaxBids: ptrutil.ToPtr(2),
				},
			},
		},
		{
			name: "adapter defined in multi-bid config as a entry of Bidders list along with other bidders with alternateBiddercode",
			args: args{
				adapter: string(openrtb_ext.BidderAppnexus),
				reqMultiBid: []*openrtb_ext.ExtMultiBid{
					{
						Bidder:  "groupm",
						MaxBids: ptrutil.ToPtr(3),
					},
					{
						Bidder:  string(openrtb_ext.BidderPubmatic),
						MaxBids: ptrutil.ToPtr(2),
					},
					{
						Bidders: []string{string(openrtb_ext.Bidder33Across), string(openrtb_ext.BidderAppnexus)},
						MaxBids: ptrutil.ToPtr(4),
					},
				},
				adapterABC: &openrtb_ext.ExtAlternateBidderCodes{
					Bidders: map[string]openrtb_ext.ExtAdapterAlternateBidderCodes{
						string(openrtb_ext.BidderAppnexus): {
							AllowedBidderCodes: []string{"groupm"},
						},
					},
				},
			},
			want: []*openrtb_ext.ExtMultiBid{
				{
					Bidder:  "groupm",
					MaxBids: ptrutil.ToPtr(3),
				},
				{
					Bidders: []string{string(openrtb_ext.BidderAppnexus)},
					MaxBids: ptrutil.ToPtr(4),
				},
			},
		},
		{
			name: "adapter defined in multi-bid config as Bidder object along with other bidders with alternateBiddercode.AllowedBidders as *",
			args: args{
				adapter: string(openrtb_ext.BidderPubmatic),
				reqMultiBid: []*openrtb_ext.ExtMultiBid{
					{
						Bidder:  "groupm",
						MaxBids: ptrutil.ToPtr(3),
					},
					{
						Bidder:  string(openrtb_ext.BidderPubmatic),
						MaxBids: ptrutil.ToPtr(2),
					},
					{
						Bidders: []string{string(openrtb_ext.Bidder33Across), string(openrtb_ext.BidderRubicon)},
						MaxBids: ptrutil.ToPtr(2),
					},
				},
				adapterABC: &openrtb_ext.ExtAlternateBidderCodes{
					Bidders: map[string]openrtb_ext.ExtAdapterAlternateBidderCodes{
						string(openrtb_ext.BidderPubmatic): {
							AllowedBidderCodes: []string{"*"},
						},
					},
				},
			},
			want: []*openrtb_ext.ExtMultiBid{
				{
					Bidder:  "groupm",
					MaxBids: ptrutil.ToPtr(3),
				},
				{
					Bidder:  string(openrtb_ext.BidderPubmatic),
					MaxBids: ptrutil.ToPtr(2),
				},
				{
					Bidders: []string{string(openrtb_ext.Bidder33Across)},
					MaxBids: ptrutil.ToPtr(2),
				},
				{
					Bidders: []string{string(openrtb_ext.BidderRubicon)},
					MaxBids: ptrutil.ToPtr(2),
				},
			},
		},
		{
			name: "adapter defined in multi-bid config as a entry of Bidders list along with other bidders with alternateBiddercode.AllowedBidders as *",
			args: args{
				adapter: string(openrtb_ext.BidderAppnexus),
				reqMultiBid: []*openrtb_ext.ExtMultiBid{
					{
						Bidder:  "groupm",
						MaxBids: ptrutil.ToPtr(3),
					},
					{
						Bidder:  string(openrtb_ext.BidderPubmatic),
						MaxBids: ptrutil.ToPtr(2),
					},
					{
						Bidders: []string{string(openrtb_ext.Bidder33Across), string(openrtb_ext.BidderAppnexus)},
						MaxBids: ptrutil.ToPtr(4),
					},
				},
				adapterABC: &openrtb_ext.ExtAlternateBidderCodes{
					Bidders: map[string]openrtb_ext.ExtAdapterAlternateBidderCodes{
						string(openrtb_ext.BidderAppnexus): {
							AllowedBidderCodes: []string{"*"},
						},
					},
				},
			},
			want: []*openrtb_ext.ExtMultiBid{
				{
					Bidder:  "groupm",
					MaxBids: ptrutil.ToPtr(3),
				},
				{
					Bidder:  string(openrtb_ext.BidderPubmatic),
					MaxBids: ptrutil.ToPtr(2),
				},
				{
					Bidders: []string{string(openrtb_ext.Bidder33Across)},
					MaxBids: ptrutil.ToPtr(4),
				},
				{
					Bidders: []string{string(openrtb_ext.BidderAppnexus)},
					MaxBids: ptrutil.ToPtr(4),
				},
			},
		},
	}
	for _, tt := range tests {
		t.Run(tt.name, func(t *testing.T) {
			got := buildRequestExtMultiBid(tt.args.adapter, tt.args.reqMultiBid, tt.args.adapterABC)
			assert.Equal(t, tt.want, got)
		})
	}
}

func TestGetPrebidMediaTypeForBid(t *testing.T) {
	tests := []struct {
		description     string
		inputBid        openrtb2.Bid
		expectedBidType openrtb_ext.BidType
		expectedError   string
	}{
		{
			description:     "Valid bid ext with bid type native",
			inputBid:        openrtb2.Bid{ID: "bidId", ImpID: "impId", Ext: json.RawMessage(`{"prebid": {"type": "native"}}`)},
			expectedBidType: openrtb_ext.BidTypeNative,
		},
		{
			description:   "Valid bid ext with non-existing bid type",
			inputBid:      openrtb2.Bid{ID: "bidId", ImpID: "impId", Ext: json.RawMessage(`{"prebid": {"type": "unknown"}}`)},
			expectedError: "Failed to parse bid mediatype for impression \"impId\", invalid BidType: unknown",
		},
		{
			description:   "Invalid bid ext",
			inputBid:      openrtb2.Bid{ID: "bidId", ImpID: "impId", Ext: json.RawMessage(`[true`)},
			expectedError: "Failed to parse bid mediatype for impression \"impId\", expect { or n, but found [",
		},
		{
			description:   "Bid ext is nil",
			inputBid:      openrtb2.Bid{ID: "bidId", ImpID: "impId", Ext: nil},
			expectedError: "Failed to parse bid mediatype for impression \"impId\"",
		},
		{
			description:   "Empty bid ext",
			inputBid:      openrtb2.Bid{ID: "bidId", ImpID: "impId", Ext: json.RawMessage(`{}`)},
			expectedError: "Failed to parse bid mediatype for impression \"impId\"",
		},
	}
	for _, tt := range tests {
		t.Run(tt.description, func(t *testing.T) {
			bidType, err := getPrebidMediaTypeForBid(tt.inputBid)
			if len(tt.expectedError) == 0 {
				assert.Equal(t, tt.expectedBidType, bidType)
			} else {
				assert.Equal(t, tt.expectedError, err.Error())
			}

		})
	}
}

func TestGetMediaTypeForBid(t *testing.T) {
	tests := []struct {
		description     string
		inputBid        openrtb2.Bid
		expectedBidType openrtb_ext.BidType
		expectedError   string
	}{
		{
			description:     "Valid bid ext with bid type native",
			inputBid:        openrtb2.Bid{ID: "bidId", ImpID: "impId", Ext: json.RawMessage(`{"prebid": {"type": "native"}}`)},
			expectedBidType: openrtb_ext.BidTypeNative,
		},
		{
			description:   "invalid bid ext",
			inputBid:      openrtb2.Bid{ID: "bidId", ImpID: "impId", Ext: json.RawMessage(`{"prebid"`)},
			expectedError: "Failed to parse bid mediatype for impression \"impId\", expect :, but found \x00",
		},
		{
			description:     "Valid bid ext with mtype native",
			inputBid:        openrtb2.Bid{ID: "bidId", ImpID: "impId", MType: openrtb2.MarkupNative},
			expectedBidType: openrtb_ext.BidTypeNative,
		},
		{
			description:     "Valid bid ext with mtype banner",
			inputBid:        openrtb2.Bid{ID: "bidId", ImpID: "impId", MType: openrtb2.MarkupBanner},
			expectedBidType: openrtb_ext.BidTypeBanner,
		},
		{
			description:     "Valid bid ext with mtype video",
			inputBid:        openrtb2.Bid{ID: "bidId", ImpID: "impId", MType: openrtb2.MarkupVideo},
			expectedBidType: openrtb_ext.BidTypeVideo,
		},
		{
			description:     "Valid bid ext with mtype audio",
			inputBid:        openrtb2.Bid{ID: "bidId", ImpID: "impId", MType: openrtb2.MarkupAudio},
			expectedBidType: openrtb_ext.BidTypeAudio,
		},
		{
			description:   "Valid bid ext with mtype unknown",
			inputBid:      openrtb2.Bid{ID: "bidId", ImpID: "impId", MType: 8},
			expectedError: "Failed to parse bid mType for impression \"impId\"",
		},
	}
	for _, tt := range tests {
		t.Run(tt.description, func(t *testing.T) {
			bidType, err := getMediaTypeForBid(tt.inputBid)
			if len(tt.expectedError) == 0 {
				assert.Equal(t, tt.expectedBidType, bidType)
			} else {
				assert.Equal(t, tt.expectedError, err.Error())
			}

		})
	}
}

func TestCleanOpenRTBRequestsActivities(t *testing.T) {
	expectedUserDefault := openrtb2.User{
		ID:       "our-id",
		BuyerUID: "their-id",
		Yob:      1982,
		Gender:   "test",
		Ext:      json.RawMessage(`{"data": 1, "test": 2}`),
		Geo:      &openrtb2.Geo{Lat: ptrutil.ToPtr(123.456), Lon: ptrutil.ToPtr(11.278)},
		EIDs: []openrtb2.EID{
			{Source: "eids-source"},
		},
		Data: []openrtb2.Data{{ID: "data-id"}},
	}
	expectedDeviceDefault := openrtb2.Device{
		UA:       deviceUA,
		IP:       "132.173.230.74",
		Language: "EN",
		DIDMD5:   "DIDMD5",
		IFA:      "IFA",
		DIDSHA1:  "DIDSHA1",
		DPIDMD5:  "DPIDMD5",
		DPIDSHA1: "DPIDSHA1",
		MACMD5:   "MACMD5",
		MACSHA1:  "MACSHA1",
		Geo:      &openrtb2.Geo{Lat: ptrutil.ToPtr(123.456), Lon: ptrutil.ToPtr(11.278)},
	}

	expectedSourceDefault := openrtb2.Source{
		TID: "testTID",
	}

	testCases := []struct {
		name              string
		req               *openrtb2.BidRequest
		privacyConfig     config.AccountPrivacy
		componentName     string
		allow             bool
		ortbVersion       string
		expectedReqNumber int
		expectedUser      openrtb2.User
		expectUserScrub   bool
		expectedDevice    openrtb2.Device
		expectedSource    openrtb2.Source
		expectedImpExt    json.RawMessage
	}{
		{
			name:              "fetch_bids_request_with_one_bidder_allowed",
			req:               newBidRequest(),
			privacyConfig:     getFetchBidsActivityConfig("appnexus", true),
			ortbVersion:       "2.6",
			expectedReqNumber: 1,
			expectedUser:      expectedUserDefault,
			expectedDevice:    expectedDeviceDefault,
			expectedSource:    expectedSourceDefault,
		},
		{
			name:              "fetch_bids_request_with_one_bidder_not_allowed",
			req:               newBidRequest(),
			privacyConfig:     getFetchBidsActivityConfig("appnexus", false),
			expectedReqNumber: 0,
			expectedUser:      expectedUserDefault,
			expectedDevice:    expectedDeviceDefault,
			expectedSource:    expectedSourceDefault,
		},
		{
			name:              "transmit_ufpd_allowed",
			req:               newBidRequest(),
			privacyConfig:     getTransmitUFPDActivityConfig("appnexus", true),
			ortbVersion:       "2.6",
			expectedReqNumber: 1,
			expectedUser:      expectedUserDefault,
			expectedDevice:    expectedDeviceDefault,
			expectedSource:    expectedSourceDefault,
		},
		{
			//remove user.eids, user.ext.data.*, user.data.*, user.{id, buyeruid, yob, gender}
			//and device-specific IDs
			name:              "transmit_ufpd_deny",
			req:               newBidRequest(),
			privacyConfig:     getTransmitUFPDActivityConfig("appnexus", false),
			expectedReqNumber: 1,
			expectedUser: openrtb2.User{
				ID:       "",
				BuyerUID: "",
				Yob:      0,
				Geo:      &openrtb2.Geo{Lat: ptrutil.ToPtr(123.456), Lon: ptrutil.ToPtr(11.278)},
				EIDs:     nil,
				Ext:      json.RawMessage(`{"test":2}`),
				Data:     nil,
			},
			expectUserScrub: true,
			expectedDevice: openrtb2.Device{
				UA:       deviceUA,
				Language: "EN",
				IP:       "132.173.230.74",
				DIDMD5:   "",
				IFA:      "",
				DIDSHA1:  "",
				DPIDMD5:  "",
				DPIDSHA1: "",
				MACMD5:   "",
				MACSHA1:  "",
				Geo:      &openrtb2.Geo{Lat: ptrutil.ToPtr(123.456), Lon: ptrutil.ToPtr(11.278)},
			},
			expectedSource: expectedSourceDefault,
		},
		{
			name:              "transmit_precise_geo_allowed",
			req:               newBidRequest(),
			privacyConfig:     getTransmitPreciseGeoActivityConfig("appnexus", true),
			ortbVersion:       "2.6",
			expectedReqNumber: 1,
			expectedUser:      expectedUserDefault,
			expectedDevice:    expectedDeviceDefault,
			expectedSource:    expectedSourceDefault,
		},
		{
			//round user's geographic location by rounding off IP address and lat/lng data.
			//this applies to both device.geo and user.geo
			name:              "transmit_precise_geo_deny",
			req:               newBidRequest(),
			privacyConfig:     getTransmitPreciseGeoActivityConfig("appnexus", false),
			ortbVersion:       "2.6",
			expectedReqNumber: 1,
			expectedUser: openrtb2.User{
				ID:       "our-id",
				BuyerUID: "their-id",
				Yob:      1982,
				Geo:      &openrtb2.Geo{Lat: ptrutil.ToPtr(123.46), Lon: ptrutil.ToPtr(11.28)},
				Gender:   "test",
				Ext:      json.RawMessage(`{"data": 1, "test": 2}`),
				EIDs: []openrtb2.EID{
					{Source: "eids-source"},
				},
				Data: []openrtb2.Data{{ID: "data-id"}},
			},
			expectedDevice: openrtb2.Device{
				UA:       deviceUA,
				IP:       "132.173.0.0",
				Language: "EN",
				DIDMD5:   "DIDMD5",
				IFA:      "IFA",
				DIDSHA1:  "DIDSHA1",
				DPIDMD5:  "DPIDMD5",
				DPIDSHA1: "DPIDSHA1",
				MACMD5:   "MACMD5",
				MACSHA1:  "MACSHA1",
				Geo:      &openrtb2.Geo{Lat: ptrutil.ToPtr(123.46), Lon: ptrutil.ToPtr(11.28)},
			},
			expectedSource: expectedSourceDefault,
		},
		{
			name:              "transmit_tid_allowed",
			req:               newBidRequest(),
			privacyConfig:     getTransmitTIDActivityConfig("appnexus", true),
			ortbVersion:       "2.6",
			expectedReqNumber: 1,
			expectedUser:      expectedUserDefault,
			expectedDevice:    expectedDeviceDefault,
			expectedSource:    expectedSourceDefault,
		},
		{
			//remove source.tid and imp.ext.tid
			name:              "transmit_tid_deny",
			req:               newBidRequest(),
			privacyConfig:     getTransmitTIDActivityConfig("appnexus", false),
			ortbVersion:       "2.6",
			expectedReqNumber: 1,
			expectedUser:      expectedUserDefault,
			expectedDevice:    expectedDeviceDefault,
			expectedSource: openrtb2.Source{
				TID: "",
			},
			expectedImpExt: json.RawMessage(`{"bidder": {"placementId": 1}}`),
		},
	}

	for _, test := range testCases {
		t.Run(test.name, func(t *testing.T) {
			activities := privacy.NewActivityControl(&test.privacyConfig)
			auctionReq := AuctionRequest{
				BidRequestWrapper: &openrtb_ext.RequestWrapper{BidRequest: test.req},
				UserSyncs:         &emptyUsersync{},
				Activities:        activities,
				Account: config.Account{Privacy: config.AccountPrivacy{
					IPv6Config: config.IPv6{
						AnonKeepBits: 32,
					},
					IPv4Config: config.IPv4{
						AnonKeepBits: 16,
					},
				}},
				TCF2Config: gdpr.NewTCF2Config(config.TCF2{}, config.AccountGDPR{}),
			}

			metricsMock := metrics.MetricsEngineMock{}
			metricsMock.Mock.On("RecordAdapterBuyerUIDScrubbed", mock.Anything).Return()

			bidderToSyncerKey := map[string]string{}
			reqSplitter := &requestSplitter{
				bidderToSyncerKey: bidderToSyncerKey,
				me:                &metricsMock,
				hostSChainNode:    nil,
				bidderInfo:        config.BidderInfos{"appnexus": config.BidderInfo{OpenRTB: &config.OpenRTBInfo{Version: test.ortbVersion}}},
			}

			bidderRequests, _, errs := reqSplitter.cleanOpenRTBRequests(context.Background(), auctionReq, nil, gdpr.SignalNo, false, map[string]float64{})
			assert.Empty(t, errs)
			assert.Len(t, bidderRequests, test.expectedReqNumber)

			if test.expectedReqNumber == 1 {
				assert.Equal(t, &test.expectedUser, bidderRequests[0].BidRequest.User)
				assert.Equal(t, &test.expectedDevice, bidderRequests[0].BidRequest.Device)
				assert.Equal(t, &test.expectedSource, bidderRequests[0].BidRequest.Source)

				if len(test.expectedImpExt) > 0 {
					assert.JSONEq(t, string(test.expectedImpExt), string(bidderRequests[0].BidRequest.Imp[0].Ext))
				}
				if test.expectUserScrub {
					metricsMock.AssertCalled(t, "RecordAdapterBuyerUIDScrubbed", openrtb_ext.BidderAppnexus)
				} else {
					metricsMock.AssertNotCalled(t, "RecordAdapterBuyerUIDScrubbed", openrtb_ext.BidderAppnexus)
				}
			}
		})
	}
}

func buildDefaultActivityConfig(componentName string, allow bool) config.Activity {
	return config.Activity{
		Default: ptrutil.ToPtr(true),
		Rules: []config.ActivityRule{
			{
				Allow: allow,
				Condition: config.ActivityCondition{
					ComponentName: []string{componentName},
					ComponentType: []string{"bidder"},
				},
			},
		},
	}
}

func getFetchBidsActivityConfig(componentName string, allow bool) config.AccountPrivacy {
	return config.AccountPrivacy{
		AllowActivities: &config.AllowActivities{
			FetchBids: buildDefaultActivityConfig(componentName, allow),
		},
	}
}

func getTransmitUFPDActivityConfig(componentName string, allow bool) config.AccountPrivacy {
	return config.AccountPrivacy{
		AllowActivities: &config.AllowActivities{
			TransmitUserFPD: buildDefaultActivityConfig(componentName, allow),
		},
	}
}

func getTransmitPreciseGeoActivityConfig(componentName string, allow bool) config.AccountPrivacy {
	return config.AccountPrivacy{
		AllowActivities: &config.AllowActivities{
			TransmitPreciseGeo: buildDefaultActivityConfig(componentName, allow),
		},
	}
}

func getTransmitTIDActivityConfig(componentName string, allow bool) config.AccountPrivacy {
	return config.AccountPrivacy{
		AllowActivities: &config.AllowActivities{
			TransmitTids: buildDefaultActivityConfig(componentName, allow),
		},
	}
}

func TestApplyBidAdjustmentToFloor(t *testing.T) {
	type args struct {
		bidRequestWrapper    *openrtb_ext.RequestWrapper
		bidderName           string
		bidAdjustmentFactors map[string]float64
	}
	tests := []struct {
		name               string
		args               args
		expectedBidRequest *openrtb2.BidRequest
	}{
		{
			name: "bid_adjustment_factor_is_nil",
			args: args{
				bidRequestWrapper: &openrtb_ext.RequestWrapper{
					BidRequest: &openrtb2.BidRequest{
						Imp: []openrtb2.Imp{{BidFloor: 100}, {BidFloor: 150}},
					},
				},
				bidderName:           "appnexus",
				bidAdjustmentFactors: nil,
			},
			expectedBidRequest: &openrtb2.BidRequest{
				Imp: []openrtb2.Imp{{BidFloor: 100}, {BidFloor: 150}},
			},
		},
		{
			name: "bid_adjustment_factor_is_empty",
			args: args{
				bidRequestWrapper: &openrtb_ext.RequestWrapper{
					BidRequest: &openrtb2.BidRequest{
						Imp: []openrtb2.Imp{{BidFloor: 100}, {BidFloor: 150}},
					},
				},
				bidderName:           "appnexus",
				bidAdjustmentFactors: map[string]float64{},
			},
			expectedBidRequest: &openrtb2.BidRequest{
				Imp: []openrtb2.Imp{{BidFloor: 100}, {BidFloor: 150}},
			},
		},
		{
			name: "bid_adjustment_factor_not_present",
			args: args{
				bidRequestWrapper: &openrtb_ext.RequestWrapper{
					BidRequest: &openrtb2.BidRequest{
						Imp: []openrtb2.Imp{{BidFloor: 100}, {BidFloor: 150}},
					},
				},
				bidderName:           "appnexus",
				bidAdjustmentFactors: map[string]float64{"pubmatic": 1.0},
			},
			expectedBidRequest: &openrtb2.BidRequest{
				Imp: []openrtb2.Imp{{BidFloor: 100}, {BidFloor: 150}},
			},
		},
		{
			name: "bid_adjustment_factor_present",
			args: args{
				bidRequestWrapper: &openrtb_ext.RequestWrapper{
					BidRequest: &openrtb2.BidRequest{
						Imp: []openrtb2.Imp{{BidFloor: 100}, {BidFloor: 150}},
					},
				},
				bidderName:           "appnexus",
				bidAdjustmentFactors: map[string]float64{"pubmatic": 1.0, "appnexus": 0.75},
			},
			expectedBidRequest: &openrtb2.BidRequest{
				Imp: []openrtb2.Imp{{BidFloor: 133.33333333333334}, {BidFloor: 200}},
			},
		},
		{
			name: "bid_adjustment_factor_present_and_zero",
			args: args{
				bidRequestWrapper: &openrtb_ext.RequestWrapper{
					BidRequest: &openrtb2.BidRequest{
						Imp: []openrtb2.Imp{{BidFloor: 100}, {BidFloor: 150}},
					},
				},
				bidderName:           "appnexus",
				bidAdjustmentFactors: map[string]float64{"pubmatic": 1.0, "appnexus": 0.0},
			},
			expectedBidRequest: &openrtb2.BidRequest{
				Imp: []openrtb2.Imp{{BidFloor: 100}, {BidFloor: 150}},
			},
		},
	}
	for _, tt := range tests {
		t.Run(tt.name, func(t *testing.T) {
			applyBidAdjustmentToFloor(tt.args.bidRequestWrapper, tt.args.bidderName, tt.args.bidAdjustmentFactors)
			assert.NoError(t, tt.args.bidRequestWrapper.RebuildRequest())
			assert.Equal(t, tt.expectedBidRequest, tt.args.bidRequestWrapper.BidRequest, tt.name)
		})
	}
}

func TestBuildRequestExtAlternateBidderCodes(t *testing.T) {
	type testInput struct {
		bidderNameRaw string
		accABC        *openrtb_ext.ExtAlternateBidderCodes
		reqABC        *openrtb_ext.ExtAlternateBidderCodes
	}
	testCases := []struct {
		desc     string
		in       testInput
		expected *openrtb_ext.ExtAlternateBidderCodes
	}{
		{
			desc:     "No biddername, nil reqABC and accABC",
			in:       testInput{},
			expected: nil,
		},
		{
			desc: "No biddername, non-nil reqABC",
			in: testInput{
				reqABC: &openrtb_ext.ExtAlternateBidderCodes{},
			},
			expected: &openrtb_ext.ExtAlternateBidderCodes{},
		},
		{
			desc: "No biddername, non-nil accABC",
			in: testInput{
				accABC: &openrtb_ext.ExtAlternateBidderCodes{},
			},
			expected: &openrtb_ext.ExtAlternateBidderCodes{},
		},
		{
			desc: "No biddername, non-nil reqABC nor accABC",
			in: testInput{
				reqABC: &openrtb_ext.ExtAlternateBidderCodes{},
				accABC: &openrtb_ext.ExtAlternateBidderCodes{},
			},
			expected: &openrtb_ext.ExtAlternateBidderCodes{},
		},
		{
			desc: "non-nil reqABC",
			in: testInput{
				bidderNameRaw: "pubmatic",
				reqABC:        &openrtb_ext.ExtAlternateBidderCodes{},
			},
			expected: &openrtb_ext.ExtAlternateBidderCodes{},
		},
		{
			desc: "non-nil accABC",
			in: testInput{
				bidderNameRaw: "pubmatic",
				accABC:        &openrtb_ext.ExtAlternateBidderCodes{},
			},
			expected: &openrtb_ext.ExtAlternateBidderCodes{},
		},
		{
			desc: "both reqABC and accABC enabled and bidder matches elements in accABC but reqABC comes first",
			in: testInput{
				bidderNameRaw: "PUBmatic",
				reqABC: &openrtb_ext.ExtAlternateBidderCodes{
					Enabled: true,
					Bidders: map[string]openrtb_ext.ExtAdapterAlternateBidderCodes{
						"appnexus": {
							AllowedBidderCodes: []string{"pubCode1"},
						},
					},
				},
				accABC: &openrtb_ext.ExtAlternateBidderCodes{
					Enabled: true,
					Bidders: map[string]openrtb_ext.ExtAdapterAlternateBidderCodes{
						"PubMatic": {
							AllowedBidderCodes: []string{"pubCode2"},
						},
					},
				},
			},
			expected: &openrtb_ext.ExtAlternateBidderCodes{Enabled: true},
		},
		{
			desc: "both reqABC and accABC enabled and bidder matches elements in both but we prioritize reqABC",
			in: testInput{
				bidderNameRaw: "pubmatic",
				reqABC: &openrtb_ext.ExtAlternateBidderCodes{
					Enabled: true,
					Bidders: map[string]openrtb_ext.ExtAdapterAlternateBidderCodes{
						"PubMatic": {
							AllowedBidderCodes: []string{"pubCode"},
						},
					},
				},
				accABC: &openrtb_ext.ExtAlternateBidderCodes{
					Enabled: true,
					Bidders: map[string]openrtb_ext.ExtAdapterAlternateBidderCodes{
						"appnexus": {
							AllowedBidderCodes: []string{"anxsCode"},
						},
					},
				},
			},
			expected: &openrtb_ext.ExtAlternateBidderCodes{
				Enabled: true,
				Bidders: map[string]openrtb_ext.ExtAdapterAlternateBidderCodes{
					"pubmatic": {
						AllowedBidderCodes: []string{"pubCode"},
					},
				},
			},
		},
		{
			desc: "nil reqABC non-nil accABC enabled and bidder matches elements in accABC",
			in: testInput{
				bidderNameRaw: "APPnexus",
				accABC: &openrtb_ext.ExtAlternateBidderCodes{
					Enabled: true,
					Bidders: map[string]openrtb_ext.ExtAdapterAlternateBidderCodes{
						"appnexus": {
							AllowedBidderCodes: []string{"anxsCode"},
						},
					},
				},
			},
			expected: &openrtb_ext.ExtAlternateBidderCodes{
				Enabled: true,
				Bidders: map[string]openrtb_ext.ExtAdapterAlternateBidderCodes{
					"APPnexus": {
						AllowedBidderCodes: []string{"anxsCode"},
					},
				},
			},
		},
	}

	for _, tc := range testCases {
		t.Run(tc.desc, func(t *testing.T) {
			alternateBidderCodes := buildRequestExtAlternateBidderCodes(tc.in.bidderNameRaw, tc.in.accABC, tc.in.reqABC)
			assert.Equal(t, tc.expected, alternateBidderCodes)
		})
	}
}

func TestCopyExtAlternateBidderCodes(t *testing.T) {
	type testInput struct {
		bidder               string
		alternateBidderCodes *openrtb_ext.ExtAlternateBidderCodes
	}
	testCases := []struct {
		desc     string
		in       testInput
		expected *openrtb_ext.ExtAlternateBidderCodes
	}{
		{
			desc:     "pass a nil alternateBidderCodes argument, expect nil output",
			in:       testInput{},
			expected: nil,
		},
		{
			desc: "non-nil alternateBidderCodes argument but bidder doesn't match",
			in: testInput{
				alternateBidderCodes: &openrtb_ext.ExtAlternateBidderCodes{
					Enabled: true,
				},
			},
			expected: &openrtb_ext.ExtAlternateBidderCodes{
				Enabled: true,
			},
		},
		{
			desc: "non-nil alternateBidderCodes argument bidder is identical to one element in map",
			in: testInput{
				bidder: "appnexus",
				alternateBidderCodes: &openrtb_ext.ExtAlternateBidderCodes{
					Enabled: true,
					Bidders: map[string]openrtb_ext.ExtAdapterAlternateBidderCodes{
						"appnexus": {
							AllowedBidderCodes: []string{"adnxs"},
						},
					},
				},
			},
			expected: &openrtb_ext.ExtAlternateBidderCodes{
				Enabled: true,
				Bidders: map[string]openrtb_ext.ExtAdapterAlternateBidderCodes{
					"appnexus": {
						AllowedBidderCodes: []string{"adnxs"},
					},
				},
			},
		},
		{
			desc: "case insensitive match, keep bidder casing in output",
			in: testInput{
				bidder: "AppNexus",
				alternateBidderCodes: &openrtb_ext.ExtAlternateBidderCodes{
					Enabled: true,
					Bidders: map[string]openrtb_ext.ExtAdapterAlternateBidderCodes{
						"appnexus": {
							AllowedBidderCodes: []string{"adnxs"},
						},
					},
				},
			},
			expected: &openrtb_ext.ExtAlternateBidderCodes{
				Enabled: true,
				Bidders: map[string]openrtb_ext.ExtAdapterAlternateBidderCodes{
					"AppNexus": {
						AllowedBidderCodes: []string{"adnxs"},
					},
				},
			},
		},
	}
	for _, tc := range testCases {
		t.Run(tc.desc, func(t *testing.T) {
			alternateBidderCodes := copyExtAlternateBidderCodes(tc.in.bidder, tc.in.alternateBidderCodes)
			assert.Equal(t, tc.expected, alternateBidderCodes)
		})
	}
}

func TestRemoveImpsWithStoredResponses(t *testing.T) {
	bidRespId1 := json.RawMessage(`{"id": "resp_id1"}`)
	testCases := []struct {
		description        string
		req                *openrtb_ext.RequestWrapper
		storedBidResponses map[string]json.RawMessage
		expectedImps       []openrtb2.Imp
	}{
		{
			description: "request with imps and stored bid response for this imp",
			req: &openrtb_ext.RequestWrapper{
				BidRequest: &openrtb2.BidRequest{
					Imp: []openrtb2.Imp{
						{ID: "imp-id1"},
					},
				},
			},
			storedBidResponses: map[string]json.RawMessage{
				"imp-id1": bidRespId1,
			},
			expectedImps: nil,
		},
		{
			description: "request with imps and stored bid response for one of these imp",
			req: &openrtb_ext.RequestWrapper{
				BidRequest: &openrtb2.BidRequest{
					Imp: []openrtb2.Imp{
						{ID: "imp-id1"},
						{ID: "imp-id2"},
					},
				},
			},
			storedBidResponses: map[string]json.RawMessage{
				"imp-id1": bidRespId1,
			},
			expectedImps: []openrtb2.Imp{
				{
					ID: "imp-id2",
				},
			},
		},
		{
			description: "request with imps and stored bid response for both of these imp",
			req: &openrtb_ext.RequestWrapper{
				BidRequest: &openrtb2.BidRequest{
					Imp: []openrtb2.Imp{
						{ID: "imp-id1"},
						{ID: "imp-id2"},
					},
				},
			},
			storedBidResponses: map[string]json.RawMessage{
				"imp-id1": bidRespId1,
				"imp-id2": bidRespId1,
			},
			expectedImps: nil,
		},
		{
			description: "request with imps and no stored bid responses",
			req: &openrtb_ext.RequestWrapper{
				BidRequest: &openrtb2.BidRequest{
					Imp: []openrtb2.Imp{
						{ID: "imp-id1"},
						{ID: "imp-id2"},
					},
				},
			},
			storedBidResponses: nil,

			expectedImps: []openrtb2.Imp{
				{ID: "imp-id1"},
				{ID: "imp-id2"},
			},
		},
	}
	for _, testCase := range testCases {
		request := testCase.req
		removeImpsWithStoredResponses(request, testCase.storedBidResponses)
		assert.NoError(t, request.RebuildRequest())
		assert.Equal(t, testCase.expectedImps, request.Imp, "incorrect Impressions for testCase %s", testCase.description)
	}
}

func TestExtractAndCleanBuyerUIDs(t *testing.T) {
	tests := []struct {
		name              string
		user              *openrtb2.User
		expectedBuyerUIDs map[string]string
		expectedUser      *openrtb2.User
		expectError       bool
	}{
		{
			name:              "user_is_nil",
			user:              nil,
			expectedBuyerUIDs: nil,
			expectedUser:      nil,
			expectError:       false,
		},
		{
			name: "user.ext_is_nil",
			user: &openrtb2.User{
				Ext: nil,
			},
			expectedBuyerUIDs: nil,
			expectedUser: &openrtb2.User{
				Ext: nil,
			},
			expectError: false,
		},
		{
			name: "user.ext_malformed",
			user: &openrtb2.User{
				Ext: json.RawMessage(`{"prebid":}`),
			},
			expectedBuyerUIDs: nil,
			expectedUser: &openrtb2.User{
				Ext: json.RawMessage(`{"prebid":}`),
			},
			expectError: true,
		},
		{
			name: "user.ext.prebid_is_nil",
			user: &openrtb2.User{
				Ext: json.RawMessage(`{"prebid":null}`),
			},
			expectedBuyerUIDs: nil,
			expectedUser: &openrtb2.User{
				Ext: nil,
			},
			expectError: false,
		},
		{
			name: "user.ext.prebid.buyeruids_is_nil",
			user: &openrtb2.User{
				Ext: json.RawMessage(`{"prebid":{"buyeruids": null}}`),
			},
			expectedBuyerUIDs: nil,
			expectedUser: &openrtb2.User{
				Ext: nil,
			},
			expectError: false,
		},
		{
			name: "user.ext.prebid.buyeruids_has_one",
			user: &openrtb2.User{
				Ext: json.RawMessage(`{"prebid":{"buyeruids": {"appnexus":"a"}}}`),
			},
			expectedBuyerUIDs: map[string]string{"appnexus": "a"},
			expectedUser: &openrtb2.User{
				Ext: nil,
			},
			expectError: false,
		},
		{
			name: "user.ext.prebid.buyeruids_has_many",
			user: &openrtb2.User{
				Ext: json.RawMessage(`{"prebid":{"buyeruids": {"appnexus":"a", "pubmatic":"b"}}}`),
			},
			expectedBuyerUIDs: map[string]string{"appnexus": "a", "pubmatic": "b"},
			expectedUser: &openrtb2.User{
				Ext: nil,
			},
			expectError: false,
		},
	}

	for _, test := range tests {
		t.Run(test.name, func(t *testing.T) {
			req := openrtb_ext.RequestWrapper{
				BidRequest: &openrtb2.BidRequest{
					User: test.user,
				},
			}

			result, err := extractAndCleanBuyerUIDs(&req)
			if test.expectError {
				assert.NotNil(t, err)
			} else {
				assert.Nil(t, err)
			}

<<<<<<< HEAD
	resultAppneXUS := result["appneXUS"]
	assert.Equal(t, resultAppneXUS.BidderName, openrtb_ext.BidderName("appneXUS"))
	assert.Equal(t, resultAppneXUS.ImpReplaceImpId, map[string]bool{"impId3": true, "impId4": false})
=======
			assert.NoError(t, req.RebuildRequest())

			assert.Equal(t, req.User, test.expectedUser)
			assert.Equal(t, test.expectedBuyerUIDs, result)
		})
	}
>>>>>>> 63af8af3
}<|MERGE_RESOLUTION|>--- conflicted
+++ resolved
@@ -1582,15 +1582,9 @@
 	}
 
 	for _, test := range testCases {
-<<<<<<< HEAD
 		req := newBidRequest()
-		if test.inSourceExt != nil {
-			req.Source.Ext = test.inSourceExt
-=======
-		req := newBidRequest(t)
 		if test.inSChain != nil {
 			req.Source.SChain = test.inSChain
->>>>>>> 63af8af3
 		}
 
 		var extRequest *openrtb_ext.ExtRequest
@@ -2370,13 +2364,8 @@
 	}
 
 	for _, test := range testCases {
-<<<<<<< HEAD
 		req := newBidRequest()
-		req.User.Ext = json.RawMessage(`{"consent":"` + test.gdprConsent + `"}`)
-=======
-		req := newBidRequest(t)
 		req.User.Consent = test.gdprConsent
->>>>>>> 63af8af3
 
 		privacyConfig := config.Privacy{}
 		accountConfig := config.Account{}
@@ -2734,7 +2723,7 @@
 			expectedJson: json.RawMessage(`{"other":"foo","prebid":{"integration":"a","channel":{"name":"b","version":"c"},"debug":true,"currency":{"rates":{"FOO":{"BAR":42}},"usepbsrates":true},"alternatebiddercodes":{"enabled":true,"bidders":{"foo":{"enabled":true,"allowedbiddercodes":["foo2"]}}}}}`),
 		},
 		{
-			description:  "targeting",
+			name:         "targeting",
 			requestExt:   json.RawMessage(`{"prebid":{"targeting":{"pricegranularity":{"precision":2,"ranges":[{"min":0,"max":20,"increment":0.1}]},"mediatypepricegranularity":{},"includebidderkeys":true,"includewinners":true,"includebrandcategory":{"primaryadserver":1,"publisher":"anyPublisher","withcategory":true}}}}`),
 			expectedJson: json.RawMessage(`{"prebid":{"targeting":{"includebrandcategory":{"primaryadserver":1,"publisher":"anyPublisher","withcategory":true}}}}`),
 		},
@@ -5759,16 +5748,10 @@
 				assert.Nil(t, err)
 			}
 
-<<<<<<< HEAD
-	resultAppneXUS := result["appneXUS"]
-	assert.Equal(t, resultAppneXUS.BidderName, openrtb_ext.BidderName("appneXUS"))
-	assert.Equal(t, resultAppneXUS.ImpReplaceImpId, map[string]bool{"impId3": true, "impId4": false})
-=======
 			assert.NoError(t, req.RebuildRequest())
 
 			assert.Equal(t, req.User, test.expectedUser)
 			assert.Equal(t, test.expectedBuyerUIDs, result)
 		})
 	}
->>>>>>> 63af8af3
 }