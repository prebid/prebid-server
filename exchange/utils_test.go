package exchange

import (
	"context"
	"encoding/json"
	"errors"
	"fmt"
	"testing"

	"github.com/mxmCherry/openrtb"
	"github.com/prebid/prebid-server/config"
	"github.com/prebid/prebid-server/errortypes"
	"github.com/prebid/prebid-server/gdpr"
	"github.com/prebid/prebid-server/openrtb_ext"
	"github.com/prebid/prebid-server/pbsmetrics"
	"github.com/stretchr/testify/assert"
)

// permissionsMock mocks the Permissions interface for tests
//
// It only allows appnexus for GDPR consent
type permissionsMock struct {
	personalInfoAllowed bool
}

func (p *permissionsMock) HostCookiesAllowed(ctx context.Context, consent string) (bool, error) {
	return true, nil
}

func (p *permissionsMock) BidderSyncAllowed(ctx context.Context, bidder openrtb_ext.BidderName, consent string) (bool, error) {
	return true, nil
}

func (p *permissionsMock) PersonalInfoAllowed(ctx context.Context, bidder openrtb_ext.BidderName, PublisherID string, gdpr gdpr.Signal, consent string) (bool, bool, bool, error) {
	return p.personalInfoAllowed, p.personalInfoAllowed, p.personalInfoAllowed, nil
}

func (p *permissionsMock) AMPException() bool {
	return false
}

func assertReq(t *testing.T, bidderRequests []BidderRequest,
	applyCOPPA bool, consentedVendors map[string]bool) {
	// assert individual bidder requests
	assert.NotEqual(t, bidderRequests, 0, "cleanOpenRTBRequest should split request into individual bidder requests")

	// assert for PI data
	// Both appnexus and brightroll should be allowed since brightroll
	// is used as an alias for appnexus in the test request
	for _, req := range bidderRequests {
		if !applyCOPPA && consentedVendors[req.BidderName.String()] {
			assert.NotEqual(t, req.BidRequest.User.BuyerUID, "", "cleanOpenRTBRequest shouldn't clean PI data as per COPPA or for a consented vendor as per GDPR or per CCPA")
			assert.NotEqual(t, req.BidRequest.Device.DIDMD5, "", "cleanOpenRTBRequest shouldn't clean PI data as per COPPA or for a consented vendor as per GDPR or per CCPA")
		} else {
			assert.Equal(t, req.BidRequest.User.BuyerUID, "", "cleanOpenRTBRequest should clean PI data as per COPPA or for a non-consented vendor as per GDPR or per CCPA", req.BidderName.String())
			assert.Equal(t, req.BidRequest.Device.DIDMD5, "", "cleanOpenRTBRequest should clean PI data as per COPPA or for a non-consented vendor as per GDPR or per CCPA", req.BidderName.String())
		}
	}
}

func TestCleanOpenRTBRequests(t *testing.T) {
	testCases := []struct {
		req              AuctionRequest
		bidReqAssertions func(t *testing.T, bidderRequests []BidderRequest,
			applyCOPPA bool, consentedVendors map[string]bool)
		hasError         bool
		applyCOPPA       bool
		consentedVendors map[string]bool
	}{
		{
			req:              AuctionRequest{BidRequest: newRaceCheckingRequest(t), UserSyncs: &emptyUsersync{}},
			bidReqAssertions: assertReq,
			hasError:         false,
			applyCOPPA:       true,
			consentedVendors: map[string]bool{"appnexus": true},
		},
		{
			req:              AuctionRequest{BidRequest: newAdapterAliasBidRequest(t), UserSyncs: &emptyUsersync{}},
			bidReqAssertions: assertReq,
			hasError:         false,
			applyCOPPA:       false,
			consentedVendors: map[string]bool{"appnexus": true, "brightroll": true},
		},
	}

	privacyConfig := config.Privacy{
		CCPA: config.CCPA{
			Enforce: true,
		},
		LMT: config.LMT{
			Enforce: true,
		},
	}

	for _, test := range testCases {
		bidderRequests, _, err := cleanOpenRTBRequests(context.Background(), test.req, nil, &permissionsMock{personalInfoAllowed: true}, true, privacyConfig)
		if test.hasError {
			assert.NotNil(t, err, "Error shouldn't be nil")
		} else {
			assert.Nil(t, err, "Err should be nil")
			test.bidReqAssertions(t, bidderRequests, test.applyCOPPA, test.consentedVendors)
		}
	}
}

func TestCleanOpenRTBRequestsCCPA(t *testing.T) {
	trueValue, falseValue := true, false

	testCases := []struct {
		description         string
		reqExt              json.RawMessage
		ccpaConsent         string
		ccpaHostEnabled     bool
		ccpaAccountEnabled  *bool
		expectDataScrub     bool
		expectPrivacyLabels pbsmetrics.PrivacyLabels
	}{
		{
			description:        "Feature Flags Enabled - Opt Out",
			ccpaConsent:        "1-Y-",
			ccpaHostEnabled:    true,
			ccpaAccountEnabled: &trueValue,
			expectDataScrub:    true,
			expectPrivacyLabels: pbsmetrics.PrivacyLabels{
				CCPAProvided: true,
				CCPAEnforced: true,
			},
		},
		{
			description:        "Feature Flags Enabled - Opt In",
			ccpaConsent:        "1-N-",
			ccpaHostEnabled:    true,
			ccpaAccountEnabled: &trueValue,
			expectDataScrub:    false,
			expectPrivacyLabels: pbsmetrics.PrivacyLabels{
				CCPAProvided: true,
				CCPAEnforced: false,
			},
		},
		{
			description:        "Feature Flags Enabled - No Sale Star - Doesn't Scrub",
			reqExt:             json.RawMessage(`{"prebid":{"nosale":["*"]}}`),
			ccpaConsent:        "1-Y-",
			ccpaHostEnabled:    true,
			ccpaAccountEnabled: &trueValue,
			expectDataScrub:    false,
			expectPrivacyLabels: pbsmetrics.PrivacyLabels{
				CCPAProvided: true,
				CCPAEnforced: false,
			},
		},
		{
			description:        "Feature Flags Enabled - No Sale Specific Bidder - Doesn't Scrub",
			reqExt:             json.RawMessage(`{"prebid":{"nosale":["appnexus"]}}`),
			ccpaConsent:        "1-Y-",
			ccpaHostEnabled:    true,
			ccpaAccountEnabled: &trueValue,
			expectDataScrub:    false,
			expectPrivacyLabels: pbsmetrics.PrivacyLabels{
				CCPAProvided: true,
				CCPAEnforced: true,
			},
		},
		{
			description:        "Feature Flags Enabled - No Sale Different Bidder - Scrubs",
			reqExt:             json.RawMessage(`{"prebid":{"nosale":["rubicon"]}}`),
			ccpaConsent:        "1-Y-",
			ccpaHostEnabled:    true,
			ccpaAccountEnabled: &trueValue,
			expectDataScrub:    true,
			expectPrivacyLabels: pbsmetrics.PrivacyLabels{
				CCPAProvided: true,
				CCPAEnforced: true,
			},
		},
		{
			description:        "Feature flags Account CCPA enabled, host CCPA disregarded - Opt Out",
			ccpaConsent:        "1-Y-",
			ccpaHostEnabled:    false,
			ccpaAccountEnabled: &trueValue,
			expectDataScrub:    true,
			expectPrivacyLabels: pbsmetrics.PrivacyLabels{
				CCPAProvided: true,
				CCPAEnforced: true,
			},
		},
		{
			description:        "Feature flags Account CCPA disabled, host CCPA disregarded",
			ccpaConsent:        "1-Y-",
			ccpaHostEnabled:    true,
			ccpaAccountEnabled: &falseValue,
			expectDataScrub:    false,
			expectPrivacyLabels: pbsmetrics.PrivacyLabels{
				CCPAProvided: true,
				CCPAEnforced: false,
			},
		},
		{
			description:        "Feature flags Account CCPA not specified, host CCPA enabled - Opt Out",
			ccpaConsent:        "1-Y-",
			ccpaHostEnabled:    true,
			ccpaAccountEnabled: nil,
			expectDataScrub:    true,
			expectPrivacyLabels: pbsmetrics.PrivacyLabels{
				CCPAProvided: true,
				CCPAEnforced: true,
			},
		},
		{
			description:        "Feature flags Account CCPA not specified, host CCPA disabled",
			ccpaConsent:        "1-Y-",
			ccpaHostEnabled:    false,
			ccpaAccountEnabled: nil,
			expectDataScrub:    false,
			expectPrivacyLabels: pbsmetrics.PrivacyLabels{
				CCPAProvided: true,
				CCPAEnforced: false,
			},
		},
	}

	for _, test := range testCases {
		req := newBidRequest(t)
		req.Ext = test.reqExt
		req.Regs = &openrtb.Regs{
			Ext: json.RawMessage(`{"us_privacy":"` + test.ccpaConsent + `"}`),
		}

		privacyConfig := config.Privacy{
			CCPA: config.CCPA{
				Enforce: test.ccpaHostEnabled,
			},
		}

		accountConfig := config.Account{
			CCPA: config.AccountCCPA{
				Enabled: test.ccpaAccountEnabled,
			},
		}

		auctionReq := AuctionRequest{
			BidRequest: req,
			UserSyncs:  &emptyUsersync{},
			Account:    accountConfig,
		}

		bidderRequests, privacyLabels, errs := cleanOpenRTBRequests(
			context.Background(),
			auctionReq,
			nil,
			&permissionsMock{personalInfoAllowed: true},
			true,
			privacyConfig)
		result := bidderRequests[0]

		assert.Nil(t, errs)
		if test.expectDataScrub {
			assert.Equal(t, result.BidRequest.User.BuyerUID, "", test.description+":User.BuyerUID")
			assert.Equal(t, result.BidRequest.Device.DIDMD5, "", test.description+":Device.DIDMD5")
		} else {
			assert.NotEqual(t, result.BidRequest.User.BuyerUID, "", test.description+":User.BuyerUID")
			assert.NotEqual(t, result.BidRequest.Device.DIDMD5, "", test.description+":Device.DIDMD5")
		}
		assert.Equal(t, test.expectPrivacyLabels, privacyLabels, test.description+":PrivacyLabels")
	}
}

func TestCleanOpenRTBRequestsCCPAErrors(t *testing.T) {
	testCases := []struct {
		description string
		reqExt      json.RawMessage
		reqRegsExt  json.RawMessage
		expectError error
	}{
		{
			description: "Invalid Consent",
			reqExt:      json.RawMessage(`{"prebid":{"nosale":["*"]}}`),
			reqRegsExt:  json.RawMessage(`{"us_privacy":"malformed"}`),
			expectError: &errortypes.InvalidPrivacyConsent{"request.regs.ext.us_privacy must contain 4 characters"},
		},
		{
			description: "Invalid No Sale Bidders",
			reqExt:      json.RawMessage(`{"prebid":{"nosale":["*", "another"]}}`),
			reqRegsExt:  json.RawMessage(`{"us_privacy":"1NYN"}`),
			expectError: errors.New("request.ext.prebid.nosale is invalid: can only specify all bidders if no other bidders are provided"),
		},
	}

	for _, test := range testCases {
		req := newBidRequest(t)
		req.Ext = test.reqExt
		req.Regs = &openrtb.Regs{Ext: test.reqRegsExt}

		var reqExtStruct openrtb_ext.ExtRequest
		err := json.Unmarshal(req.Ext, &reqExtStruct)
		assert.NoError(t, err, test.description+":marshal_ext")

		auctionReq := AuctionRequest{
			BidRequest: req,
			UserSyncs:  &emptyUsersync{},
		}

		privacyConfig := config.Privacy{
			CCPA: config.CCPA{
				Enforce: true,
			},
		}
		_, _, errs := cleanOpenRTBRequests(context.Background(), auctionReq, &reqExtStruct, &permissionsMock{personalInfoAllowed: true}, true, privacyConfig)

		assert.ElementsMatch(t, []error{test.expectError}, errs, test.description)
	}
}

func TestCleanOpenRTBRequestsCOPPA(t *testing.T) {
	testCases := []struct {
		description         string
		coppa               int8
		expectDataScrub     bool
		expectPrivacyLabels pbsmetrics.PrivacyLabels
	}{
		{
			description:     "Enabled",
			coppa:           1,
			expectDataScrub: true,
			expectPrivacyLabels: pbsmetrics.PrivacyLabels{
				COPPAEnforced: true,
			},
		},
		{
			description:     "Disabled",
			coppa:           0,
			expectDataScrub: false,
			expectPrivacyLabels: pbsmetrics.PrivacyLabels{
				COPPAEnforced: false,
			},
		},
	}

	for _, test := range testCases {
		req := newBidRequest(t)
		req.Regs = &openrtb.Regs{COPPA: test.coppa}

		auctionReq := AuctionRequest{
			BidRequest: req,
			UserSyncs:  &emptyUsersync{},
		}

		bidderRequests, privacyLabels, errs := cleanOpenRTBRequests(context.Background(), auctionReq, nil, &permissionsMock{personalInfoAllowed: true}, true, config.Privacy{})
		result := bidderRequests[0]

		assert.Nil(t, errs)
		if test.expectDataScrub {
			assert.Equal(t, result.BidRequest.User.BuyerUID, "", test.description+":User.BuyerUID")
			assert.Equal(t, result.BidRequest.User.Yob, int64(0), test.description+":User.Yob")
		} else {
			assert.NotEqual(t, result.BidRequest.User.BuyerUID, "", test.description+":User.BuyerUID")
			assert.NotEqual(t, result.BidRequest.User.Yob, int64(0), test.description+":User.Yob")
		}
		assert.Equal(t, test.expectPrivacyLabels, privacyLabels, test.description+":PrivacyLabels")
	}
}

func TestCleanOpenRTBRequestsSChain(t *testing.T) {
	testCases := []struct {
		description   string
		inExt         json.RawMessage
		inSourceExt   json.RawMessage
		outSourceExt  json.RawMessage
		outRequestExt json.RawMessage
		hasError      bool
	}{
		{
			description:   "Empty root ext and source ext, nil unmarshaled ext",
			inExt:         nil,
			inSourceExt:   json.RawMessage(``),
			outSourceExt:  json.RawMessage(``),
			outRequestExt: json.RawMessage(``),
			hasError:      false,
		},
		{
			description:   "Empty root ext, source ext, and unmarshaled ext",
			inExt:         json.RawMessage(``),
			inSourceExt:   json.RawMessage(``),
			outSourceExt:  json.RawMessage(``),
			outRequestExt: json.RawMessage(``),
			hasError:      false,
		},
		{
			description:   "No schains in root ext and empty source ext. Unmarshaled ext is equivalent to root ext",
			inSourceExt:   json.RawMessage(``),
			inExt:         json.RawMessage(`{"prebid":{"schains":[]}}`),
			outSourceExt:  json.RawMessage(``),
			outRequestExt: json.RawMessage(`{"prebid":{}}`),
			hasError:      false,
		},
		{
			description:   "Use source schain -- no bidder schain or wildcard schain in ext.prebid.schains. Unmarshaled ext is equivalent to root ext",
			inSourceExt:   json.RawMessage(`{"schain":{"complete":1,"nodes":[{"asi":"example.com","sid":"example1","rid":"ExampleReq1","hp":1}],"ver":"1.0"}}`),
			inExt:         json.RawMessage(`{"prebid":{"schains":[{"bidders":["bidder1"],"schain":{"complete":1,"nodes":[{"asi":"directseller.com","sid":"00001","rid":"BidRequest1","hp":1}],"ver":"1.0"}}]}}`),
			outSourceExt:  json.RawMessage(`{"schain":{"complete":1,"nodes":[{"asi":"example.com","sid":"example1","rid":"ExampleReq1","hp":1}],"ver":"1.0"}}`),
			outRequestExt: json.RawMessage(`{"prebid":{}}`),
			hasError:      false,
		},
		{
			description:   "Use schain for bidder in ext.prebid.schains. Unmarshaled ext is equivalent to root ext",
			inSourceExt:   json.RawMessage(``),
			inExt:         json.RawMessage(`{"prebid":{"schains":[{"bidders":["appnexus"],"schain":{"complete":1,"nodes":[{"asi":"directseller.com","sid":"00001","rid":"BidRequest1","hp":1}],"ver":"1.0"}}]}}`),
			outSourceExt:  json.RawMessage(`{"schain":{"complete":1,"nodes":[{"asi":"directseller.com","sid":"00001","rid":"BidRequest1","hp":1}],"ver":"1.0"}}`),
			outRequestExt: json.RawMessage(`{"prebid":{}}`),
			hasError:      false,
		},
		{
			description:   "Use wildcard schain in ext.prebid.schains. Unmarshaled ext is equivalent to root ext",
			inSourceExt:   json.RawMessage(``),
			inExt:         json.RawMessage(`{"prebid":{"schains":[{"bidders":["*"],"schain":{"complete":1,"nodes":[{"asi":"directseller.com","sid":"00001","rid":"BidRequest1","hp":1}],"ver":"1.0"}}]}}`),
			outSourceExt:  json.RawMessage(`{"schain":{"complete":1,"nodes":[{"asi":"directseller.com","sid":"00001","rid":"BidRequest1","hp":1}],"ver":"1.0"}}`),
			outRequestExt: json.RawMessage(`{"prebid":{}}`),
			hasError:      false,
		},
		{
			description:   "Use schain for bidder in ext.prebid.schains instead of wildcard. Unmarshaled ext is equivalent to root ext",
			inSourceExt:   json.RawMessage(``),
			inExt:         json.RawMessage(`{"prebid":{"aliases":{"appnexus":"alias1"},"schains":[{"bidders":["appnexus"],"schain":{"complete":1,"nodes":[{"asi":"directseller.com","sid":"00001","rid":"BidRequest1","hp":1}],"ver":"1.0"}}, {"bidders":["*"],"schain":{"complete":1,"nodes":[{"asi":"wildcard.com","sid":"wildcard1","rid":"WildcardReq1","hp":1}],"ver":"1.0"}} ]}}`),
			outSourceExt:  json.RawMessage(`{"schain":{"complete":1,"nodes":[{"asi":"directseller.com","sid":"00001","rid":"BidRequest1","hp":1}],"ver":"1.0"}}`),
			outRequestExt: json.RawMessage(`{"prebid":{"aliases":{"appnexus":"alias1"}}}`),
			hasError:      false,
		},
		{
			description:   "Use source schain -- multiple (two) bidder schains in ext.prebid.schains. Unmarshaled ext is equivalent to root ext",
			inSourceExt:   json.RawMessage(`{"schain":{"complete":1,"nodes":[{"asi":"example.com","sid":"example1","rid":"ExampleReq1","hp":1}],"ver":"1.0"}}`),
			inExt:         json.RawMessage(`{"prebid":{"schains":[{"bidders":["appnexus"],"schain":{"complete":1,"nodes":[{"asi":"directseller1.com","sid":"00001","rid":"BidRequest1","hp":1}],"ver":"1.0"}}, {"bidders":["appnexus"],"schain":{"complete":1,"nodes":[{"asi":"directseller2.com","sid":"00002","rid":"BidRequest2","hp":1}],"ver":"1.0"}}]}}`),
			outSourceExt:  nil,
			outRequestExt: nil,
			hasError:      true,
		},
	}

	for _, test := range testCases {
		req := newBidRequest(t)
		req.Source.Ext = test.inSourceExt

		var extRequest *openrtb_ext.ExtRequest
		if test.inExt != nil {
			req.Ext = test.inExt
			unmarshaledExt, err := extractBidRequestExt(req)
			assert.NoErrorf(t, err, test.description+":Error unmarshaling inExt")
			extRequest = unmarshaledExt
		}

		auctionReq := AuctionRequest{
			BidRequest: req,
			UserSyncs:  &emptyUsersync{},
		}

		bidderRequests, _, errs := cleanOpenRTBRequests(context.Background(), auctionReq, extRequest, &permissionsMock{}, true, config.Privacy{})
		if test.hasError == true {
			assert.NotNil(t, errs)
			assert.Len(t, bidderRequests, 0)
		} else {
			result := bidderRequests[0]
			assert.Nil(t, errs)
			assert.Equal(t, test.outSourceExt, result.BidRequest.Source.Ext, test.description+":Source.Ext")
			assert.Equal(t, test.outRequestExt, result.BidRequest.Ext, test.description+":Ext")
		}
	}
}

func TestExtractBidRequestExt(t *testing.T) {
	var boolFalse, boolTrue *bool = new(bool), new(bool)
	*boolFalse = false
	*boolTrue = true

	testCases := []struct {
		desc          string
		inBidRequest  *openrtb.BidRequest
		outRequestExt *openrtb_ext.ExtRequest
		outError      error
	}{
		{
			desc:         "Valid vastxml.returnCreative set to false",
			inBidRequest: &openrtb.BidRequest{Ext: json.RawMessage(`{"prebid":{"debug":true,"cache":{"vastxml":{"returnCreative":false}}}}`)},
			outRequestExt: &openrtb_ext.ExtRequest{
				Prebid: openrtb_ext.ExtRequestPrebid{
					Debug: true,
					Cache: &openrtb_ext.ExtRequestPrebidCache{
						VastXML: &openrtb_ext.ExtRequestPrebidCacheVAST{
							ReturnCreative: boolFalse,
						},
					},
				},
			},
			outError: nil,
		},
		{
			desc:         "Valid vastxml.returnCreative set to true",
			inBidRequest: &openrtb.BidRequest{Ext: json.RawMessage(`{"prebid":{"debug":true,"cache":{"vastxml":{"returnCreative":true}}}}`)},
			outRequestExt: &openrtb_ext.ExtRequest{
				Prebid: openrtb_ext.ExtRequestPrebid{
					Debug: true,
					Cache: &openrtb_ext.ExtRequestPrebidCache{
						VastXML: &openrtb_ext.ExtRequestPrebidCacheVAST{
							ReturnCreative: boolTrue,
						},
					},
				},
			},
			outError: nil,
		},
		{
			desc:          "bidRequest nil, we expect an error",
			inBidRequest:  nil,
			outRequestExt: &openrtb_ext.ExtRequest{},
			outError:      fmt.Errorf("Error bidRequest should not be nil"),
		},
		{
			desc:          "Non-nil bidRequest with empty Ext, we expect a blank requestExt",
			inBidRequest:  &openrtb.BidRequest{},
			outRequestExt: &openrtb_ext.ExtRequest{},
			outError:      nil,
		},
		{
			desc:          "Non-nil bidRequest with non-empty, invalid Ext, we expect unmarshaling error",
			inBidRequest:  &openrtb.BidRequest{Ext: json.RawMessage(`invalid`)},
			outRequestExt: &openrtb_ext.ExtRequest{},
			outError:      fmt.Errorf("Error decoding Request.ext : invalid character 'i' looking for beginning of value"),
		},
	}
	for _, test := range testCases {
		actualRequestExt, actualErr := extractBidRequestExt(test.inBidRequest)

		// Given that assert.Equal asserts pointer variable equality based on the equality of the referenced values (as opposed to
		// the memory addresses) the call below asserts whether or not *test.outRequestExt.Prebid.Cache.VastXML.ReturnCreative boolean
		// value is equal to that of *actualRequestExt.Prebid.Cache.VastXML.ReturnCreative
		assert.Equal(t, test.outRequestExt, actualRequestExt, "%s. Unexpected RequestExt value. \n", test.desc)
		assert.Equal(t, test.outError, actualErr, "%s. Unexpected error value. \n", test.desc)
	}
}

func TestGetExtCacheInstructions(t *testing.T) {
	var boolFalse, boolTrue *bool = new(bool), new(bool)
	*boolFalse = false
	*boolTrue = true

	testCases := []struct {
		desc                 string
		inRequestExt         *openrtb_ext.ExtRequest
		outCacheInstructions extCacheInstructions
	}{
		{
			desc:         "Nil inRequestExt, all cache flags false except for returnCreative that defaults to true",
			inRequestExt: nil,
			outCacheInstructions: extCacheInstructions{
				cacheBids:      false,
				cacheVAST:      false,
				returnCreative: true,
			},
		},
		{
			desc:         "Non-nil inRequestExt, nil Cache field, all cache flags false except for returnCreative that defaults to true",
			inRequestExt: &openrtb_ext.ExtRequest{Prebid: openrtb_ext.ExtRequestPrebid{Cache: nil}},
			outCacheInstructions: extCacheInstructions{
				cacheBids:      false,
				cacheVAST:      false,
				returnCreative: true,
			},
		},
		{
			desc: "Non-nil Cache field, both ExtRequestPrebidCacheBids and ExtRequestPrebidCacheVAST nil returnCreative that defaults to true",
			inRequestExt: &openrtb_ext.ExtRequest{
				Prebid: openrtb_ext.ExtRequestPrebid{
					Cache: &openrtb_ext.ExtRequestPrebidCache{
						Bids:    nil,
						VastXML: nil,
					},
				},
			},
			outCacheInstructions: extCacheInstructions{
				cacheBids:      false,
				cacheVAST:      false,
				returnCreative: true,
			},
		},
		{
			desc: "Non-nil ExtRequest.Cache.ExtRequestPrebidCacheVAST with unspecified ReturnCreative field, cacheVAST = true and returnCreative defaults to true",
			inRequestExt: &openrtb_ext.ExtRequest{
				Prebid: openrtb_ext.ExtRequestPrebid{
					Cache: &openrtb_ext.ExtRequestPrebidCache{
						Bids:    nil,
						VastXML: &openrtb_ext.ExtRequestPrebidCacheVAST{},
					},
				},
			},
			outCacheInstructions: extCacheInstructions{
				cacheBids:      false,
				cacheVAST:      true,
				returnCreative: true, // default value
			},
		},
		{
			desc: "Non-nil ExtRequest.Cache.ExtRequestPrebidCacheVAST where ReturnCreative is set to false, cacheVAST = true and returnCreative = false",
			inRequestExt: &openrtb_ext.ExtRequest{
				Prebid: openrtb_ext.ExtRequestPrebid{
					Cache: &openrtb_ext.ExtRequestPrebidCache{
						Bids:    nil,
						VastXML: &openrtb_ext.ExtRequestPrebidCacheVAST{ReturnCreative: boolFalse},
					},
				},
			},
			outCacheInstructions: extCacheInstructions{
				cacheBids:      false,
				cacheVAST:      true,
				returnCreative: false,
			},
		},
		{
			desc: "Non-nil ExtRequest.Cache.ExtRequestPrebidCacheVAST where ReturnCreative is set to true, cacheVAST = true and returnCreative = true",
			inRequestExt: &openrtb_ext.ExtRequest{
				Prebid: openrtb_ext.ExtRequestPrebid{
					Cache: &openrtb_ext.ExtRequestPrebidCache{
						Bids:    nil,
						VastXML: &openrtb_ext.ExtRequestPrebidCacheVAST{ReturnCreative: boolTrue},
					},
				},
			},
			outCacheInstructions: extCacheInstructions{
				cacheBids:      false,
				cacheVAST:      true,
				returnCreative: true,
			},
		},
		{
			desc: "Non-nil ExtRequest.Cache.ExtRequestPrebidCacheBids with unspecified ReturnCreative field, cacheBids = true and returnCreative defaults to true",
			inRequestExt: &openrtb_ext.ExtRequest{
				Prebid: openrtb_ext.ExtRequestPrebid{
					Cache: &openrtb_ext.ExtRequestPrebidCache{
						Bids:    &openrtb_ext.ExtRequestPrebidCacheBids{},
						VastXML: nil,
					},
				},
			},
			outCacheInstructions: extCacheInstructions{
				cacheBids:      true,
				cacheVAST:      false,
				returnCreative: true, // default value
			},
		},
		{
			desc: "Non-nil ExtRequest.Cache.ExtRequestPrebidCacheBids where ReturnCreative is set to false, cacheBids = true and returnCreative  = false",
			inRequestExt: &openrtb_ext.ExtRequest{
				Prebid: openrtb_ext.ExtRequestPrebid{
					Cache: &openrtb_ext.ExtRequestPrebidCache{
						Bids:    &openrtb_ext.ExtRequestPrebidCacheBids{ReturnCreative: boolFalse},
						VastXML: nil,
					},
				},
			},
			outCacheInstructions: extCacheInstructions{
				cacheBids:      true,
				cacheVAST:      false,
				returnCreative: false,
			},
		},
		{
			desc: "Non-nil ExtRequest.Cache.ExtRequestPrebidCacheBids where ReturnCreative is set to true, cacheBids = true and returnCreative  = true",
			inRequestExt: &openrtb_ext.ExtRequest{
				Prebid: openrtb_ext.ExtRequestPrebid{
					Cache: &openrtb_ext.ExtRequestPrebidCache{
						Bids:    &openrtb_ext.ExtRequestPrebidCacheBids{ReturnCreative: boolTrue},
						VastXML: nil,
					},
				},
			},
			outCacheInstructions: extCacheInstructions{
				cacheBids:      true,
				cacheVAST:      false,
				returnCreative: true,
			},
		},
		{
			desc: "Non-nil ExtRequest.Cache.ExtRequestPrebidCacheBids and ExtRequest.Cache.ExtRequestPrebidCacheVAST, neither specify a ReturnCreative field value, all extCacheInstructions fields set to true",
			inRequestExt: &openrtb_ext.ExtRequest{
				Prebid: openrtb_ext.ExtRequestPrebid{
					Cache: &openrtb_ext.ExtRequestPrebidCache{
						Bids:    &openrtb_ext.ExtRequestPrebidCacheBids{},
						VastXML: &openrtb_ext.ExtRequestPrebidCacheVAST{},
					},
				},
			},
			outCacheInstructions: extCacheInstructions{
				cacheBids:      true,
				cacheVAST:      true,
				returnCreative: true,
			},
		},
		{
			desc: "Non-nil ExtRequest.Cache.ExtRequestPrebidCacheBids and ExtRequest.Cache.ExtRequestPrebidCacheVAST sets ReturnCreative to true, all extCacheInstructions fields set to true",
			inRequestExt: &openrtb_ext.ExtRequest{
				Prebid: openrtb_ext.ExtRequestPrebid{
					Cache: &openrtb_ext.ExtRequestPrebidCache{
						Bids:    &openrtb_ext.ExtRequestPrebidCacheBids{},
						VastXML: &openrtb_ext.ExtRequestPrebidCacheVAST{ReturnCreative: boolTrue},
					},
				},
			},
			outCacheInstructions: extCacheInstructions{
				cacheBids:      true,
				cacheVAST:      true,
				returnCreative: true,
			},
		},
		{
			desc: "Non-nil ExtRequest.Cache.ExtRequestPrebidCacheBids and ExtRequest.Cache.ExtRequestPrebidCacheVAST sets ReturnCreative to false, returnCreative = false",
			inRequestExt: &openrtb_ext.ExtRequest{
				Prebid: openrtb_ext.ExtRequestPrebid{
					Cache: &openrtb_ext.ExtRequestPrebidCache{
						Bids:    &openrtb_ext.ExtRequestPrebidCacheBids{},
						VastXML: &openrtb_ext.ExtRequestPrebidCacheVAST{ReturnCreative: boolFalse},
					},
				},
			},
			outCacheInstructions: extCacheInstructions{
				cacheBids:      true,
				cacheVAST:      true,
				returnCreative: false,
			},
		},
		{
			desc: "Non-nil ExtRequest.Cache.ExtRequestPrebidCacheVAST and ExtRequest.Cache.ExtRequestPrebidCacheBids sets ReturnCreative to true, all extCacheInstructions fields set to true",
			inRequestExt: &openrtb_ext.ExtRequest{
				Prebid: openrtb_ext.ExtRequestPrebid{
					Cache: &openrtb_ext.ExtRequestPrebidCache{
						Bids:    &openrtb_ext.ExtRequestPrebidCacheBids{ReturnCreative: boolTrue},
						VastXML: &openrtb_ext.ExtRequestPrebidCacheVAST{},
					},
				},
			},
			outCacheInstructions: extCacheInstructions{
				cacheBids:      true,
				cacheVAST:      true,
				returnCreative: true,
			},
		},
		{
			desc: "Non-nil ExtRequest.Cache.ExtRequestPrebidCacheVAST and ExtRequest.Cache.ExtRequestPrebidCacheBids sets ReturnCreative to false, returnCreative = false",
			inRequestExt: &openrtb_ext.ExtRequest{
				Prebid: openrtb_ext.ExtRequestPrebid{
					Cache: &openrtb_ext.ExtRequestPrebidCache{
						Bids:    &openrtb_ext.ExtRequestPrebidCacheBids{ReturnCreative: boolFalse},
						VastXML: &openrtb_ext.ExtRequestPrebidCacheVAST{},
					},
				},
			},
			outCacheInstructions: extCacheInstructions{
				cacheBids:      true,
				cacheVAST:      true,
				returnCreative: false,
			},
		},
		{
			desc: "Non-nil ExtRequest.Cache.ExtRequestPrebidCacheVAST and ExtRequest.Cache.ExtRequestPrebidCacheBids set different ReturnCreative values, returnCreative = true because one of them is true",
			inRequestExt: &openrtb_ext.ExtRequest{
				Prebid: openrtb_ext.ExtRequestPrebid{
					Cache: &openrtb_ext.ExtRequestPrebidCache{
						Bids:    &openrtb_ext.ExtRequestPrebidCacheBids{ReturnCreative: boolFalse},
						VastXML: &openrtb_ext.ExtRequestPrebidCacheVAST{ReturnCreative: boolTrue},
					},
				},
			},
			outCacheInstructions: extCacheInstructions{
				cacheBids:      true,
				cacheVAST:      true,
				returnCreative: true,
			},
		},
		{
			desc: "Non-nil ExtRequest.Cache.ExtRequestPrebidCacheVAST and ExtRequest.Cache.ExtRequestPrebidCacheBids set different ReturnCreative values, returnCreative = true because one of them is true",
			inRequestExt: &openrtb_ext.ExtRequest{
				Prebid: openrtb_ext.ExtRequestPrebid{
					Cache: &openrtb_ext.ExtRequestPrebidCache{
						Bids:    &openrtb_ext.ExtRequestPrebidCacheBids{ReturnCreative: boolTrue},
						VastXML: &openrtb_ext.ExtRequestPrebidCacheVAST{ReturnCreative: boolFalse},
					},
				},
			},
			outCacheInstructions: extCacheInstructions{
				cacheBids:      true,
				cacheVAST:      true,
				returnCreative: true,
			},
		},
	}

	for _, test := range testCases {
		cacheInstructions := getExtCacheInstructions(test.inRequestExt)

		assert.Equal(t, test.outCacheInstructions.cacheBids, cacheInstructions.cacheBids, "%s. Unexpected shouldCacheBids value. \n", test.desc)
		assert.Equal(t, test.outCacheInstructions.cacheVAST, cacheInstructions.cacheVAST, "%s. Unexpected shouldCacheVAST value. \n", test.desc)
		assert.Equal(t, test.outCacheInstructions.returnCreative, cacheInstructions.returnCreative, "%s. Unexpected returnCreative value. \n", test.desc)
	}
}

func TestGetExtTargetData(t *testing.T) {
	type inTest struct {
		requestExt        *openrtb_ext.ExtRequest
		cacheInstructions *extCacheInstructions
	}
	type outTest struct {
		targetData    *targetData
		nilTargetData bool
	}
	testCases := []struct {
		desc string
		in   inTest
		out  outTest
	}{
		{
			"nil requestExt, nil outTargetData",
			inTest{
				requestExt: nil,
				cacheInstructions: &extCacheInstructions{
					cacheBids: true,
					cacheVAST: true,
				},
			},
			outTest{targetData: nil, nilTargetData: true},
		},
		{
			"Valid requestExt, nil Targeting field, nil outTargetData",
			inTest{
				requestExt: &openrtb_ext.ExtRequest{
					Prebid: openrtb_ext.ExtRequestPrebid{
						Targeting: nil,
					},
				},
				cacheInstructions: &extCacheInstructions{
					cacheBids: true,
					cacheVAST: true,
				},
			},
			outTest{targetData: nil, nilTargetData: true},
		},
		{
			"Valid targeting data in requestExt, valid outTargetData",
			inTest{
				requestExt: &openrtb_ext.ExtRequest{
					Prebid: openrtb_ext.ExtRequestPrebid{
						Targeting: &openrtb_ext.ExtRequestTargeting{
							PriceGranularity: openrtb_ext.PriceGranularity{
								Precision: 2,
								Ranges:    []openrtb_ext.GranularityRange{{Min: 0.00, Max: 5.00, Increment: 1.00}},
							},
							IncludeWinners:    true,
							IncludeBidderKeys: true,
						},
					},
				},
				cacheInstructions: &extCacheInstructions{
					cacheBids: true,
					cacheVAST: true,
				},
			},
			outTest{
				targetData: &targetData{
					priceGranularity: openrtb_ext.PriceGranularity{
						Precision: 2,
						Ranges:    []openrtb_ext.GranularityRange{{Min: 0.00, Max: 5.00, Increment: 1.00}},
					},
					includeWinners:    true,
					includeBidderKeys: true,
					includeCacheBids:  true,
					includeCacheVast:  true,
				},
				nilTargetData: false,
			},
		},
	}
	for _, test := range testCases {
		actualTargetData := getExtTargetData(test.in.requestExt, test.in.cacheInstructions)

		if test.out.nilTargetData {
			assert.Nil(t, actualTargetData, "%s. Targeting data should be nil. \n", test.desc)
		} else {
			assert.NotNil(t, actualTargetData, "%s. Targeting data should NOT be nil. \n", test.desc)
			assert.Equal(t, *test.out.targetData, *actualTargetData, "%s. Unexpected targeting data value. \n", test.desc)
		}
	}
}

func TestGetDebugInfo(t *testing.T) {
	type inTest struct {
		bidRequest *openrtb.BidRequest
		requestExt *openrtb_ext.ExtRequest
	}
	testCases := []struct {
		desc string
		in   inTest
		out  bool
	}{
		{
			desc: "Nil bid request, nil requestExt",
			in:   inTest{nil, nil},
			out:  false,
		},
		{
			desc: "bid request test == 0, nil requestExt",
			in:   inTest{&openrtb.BidRequest{Test: 0}, nil},
			out:  false,
		},
		{
			desc: "Nil bid request, requestExt debug flag false",
			in:   inTest{nil, &openrtb_ext.ExtRequest{Prebid: openrtb_ext.ExtRequestPrebid{Debug: false}}},
			out:  false,
		},
		{
			desc: "bid request test == 0, requestExt debug flag false",
			in:   inTest{&openrtb.BidRequest{Test: 0}, &openrtb_ext.ExtRequest{Prebid: openrtb_ext.ExtRequestPrebid{Debug: false}}},
			out:  false,
		},
		{
			desc: "bid request test == 1, requestExt debug flag false",
			in:   inTest{&openrtb.BidRequest{Test: 1}, &openrtb_ext.ExtRequest{Prebid: openrtb_ext.ExtRequestPrebid{Debug: false}}},
			out:  true,
		},
		{
			desc: "bid request test == 0, requestExt debug flag true",
			in:   inTest{&openrtb.BidRequest{Test: 0}, &openrtb_ext.ExtRequest{Prebid: openrtb_ext.ExtRequestPrebid{Debug: true}}},
			out:  true,
		},
		{
			desc: "bid request test == 1, requestExt debug flag true",
			in:   inTest{&openrtb.BidRequest{Test: 1}, &openrtb_ext.ExtRequest{Prebid: openrtb_ext.ExtRequestPrebid{Debug: true}}},
			out:  true,
		},
	}
	for _, test := range testCases {
		actualDebugInfo := getDebugInfo(test.in.bidRequest, test.in.requestExt)

		assert.Equal(t, test.out, actualDebugInfo, "%s. Unexpected debug value. \n", test.desc)
	}
}

func TestGetExtBidAdjustmentFactors(t *testing.T) {
	testCases := []struct {
		desc                    string
		inRequestExt            *openrtb_ext.ExtRequest
		outBidAdjustmentFactors map[string]float64
	}{
		{
			desc:                    "Nil request ext",
			inRequestExt:            nil,
			outBidAdjustmentFactors: nil,
		},
		{
			desc:                    "Non-nil request ext, nil BidAdjustmentFactors field",
			inRequestExt:            &openrtb_ext.ExtRequest{Prebid: openrtb_ext.ExtRequestPrebid{BidAdjustmentFactors: nil}},
			outBidAdjustmentFactors: nil,
		},
		{
			desc:                    "Non-nil request ext, valid BidAdjustmentFactors field",
			inRequestExt:            &openrtb_ext.ExtRequest{Prebid: openrtb_ext.ExtRequestPrebid{BidAdjustmentFactors: map[string]float64{"bid-factor": 1.0}}},
			outBidAdjustmentFactors: map[string]float64{"bid-factor": 1.0},
		},
	}
	for _, test := range testCases {
		actualBidAdjustmentFactors := getExtBidAdjustmentFactors(test.inRequestExt)

		assert.Equal(t, test.outBidAdjustmentFactors, actualBidAdjustmentFactors, "%s. Unexpected BidAdjustmentFactors value. \n", test.desc)
	}
}

func TestCleanOpenRTBRequestsLMT(t *testing.T) {
	var (
		enabled  int8 = 1
		disabled int8 = 0
	)
	testCases := []struct {
		description         string
		lmt                 *int8
		enforceLMT          bool
		expectDataScrub     bool
		expectPrivacyLabels pbsmetrics.PrivacyLabels
	}{
		{
			description:     "Feature Flag Enabled - OpenTRB Enabled",
			lmt:             &enabled,
			enforceLMT:      true,
			expectDataScrub: true,
			expectPrivacyLabels: pbsmetrics.PrivacyLabels{
				LMTEnforced: true,
			},
		},
		{
			description:     "Feature Flag Disabled - OpenTRB Enabled",
			lmt:             &enabled,
			enforceLMT:      false,
			expectDataScrub: false,
			expectPrivacyLabels: pbsmetrics.PrivacyLabels{
				LMTEnforced: false,
			},
		},
		{
			description:     "Feature Flag Enabled - OpenTRB Disabled",
			lmt:             &disabled,
			enforceLMT:      true,
			expectDataScrub: false,
			expectPrivacyLabels: pbsmetrics.PrivacyLabels{
				LMTEnforced: false,
			},
		},
		{
			description:     "Feature Flag Disabled - OpenTRB Disabled",
			lmt:             &disabled,
			enforceLMT:      false,
			expectDataScrub: false,
			expectPrivacyLabels: pbsmetrics.PrivacyLabels{
				LMTEnforced: false,
			},
		},
	}

	for _, test := range testCases {
		req := newBidRequest(t)
		req.Device.Lmt = test.lmt

		auctionReq := AuctionRequest{
			BidRequest: req,
			UserSyncs:  &emptyUsersync{},
		}

		privacyConfig := config.Privacy{
			LMT: config.LMT{
				Enforce: test.enforceLMT,
			},
		}

		results, privacyLabels, errs := cleanOpenRTBRequests(context.Background(), auctionReq, nil, &permissionsMock{personalInfoAllowed: true}, true, privacyConfig)
		result := results[0]

		assert.Nil(t, errs)
		if test.expectDataScrub {
			assert.Equal(t, result.BidRequest.User.BuyerUID, "", test.description+":User.BuyerUID")
			assert.Equal(t, result.BidRequest.Device.DIDMD5, "", test.description+":Device.DIDMD5")
		} else {
			assert.NotEqual(t, result.BidRequest.User.BuyerUID, "", test.description+":User.BuyerUID")
			assert.NotEqual(t, result.BidRequest.Device.DIDMD5, "", test.description+":Device.DIDMD5")
		}
		assert.Equal(t, test.expectPrivacyLabels, privacyLabels, test.description+":PrivacyLabels")
	}
}

func TestCleanOpenRTBRequestsGDPR(t *testing.T) {
	trueValue, falseValue := true, false

	testCases := []struct {
		description         string
		gdprAccountEnabled  *bool
		gdprHostEnabled     bool
		gdpr                string
		gdprConsent         string
		gdprScrub           bool
		userSyncIfAmbiguous bool
		expectPrivacyLabels pbsmetrics.PrivacyLabels
	}{
		{
			description:        "Enforce - TCF Invalid",
			gdprAccountEnabled: &trueValue,
			gdprHostEnabled:    true,
			gdpr:               "1",
			gdprConsent:        "malformed",
			gdprScrub:          false,
			expectPrivacyLabels: pbsmetrics.PrivacyLabels{
				GDPREnforced:   true,
				GDPRTCFVersion: "",
			},
		},
		{
			description:        "Enforce - TCF 1",
			gdprAccountEnabled: &trueValue,
			gdprHostEnabled:    true,
			gdpr:               "1",
			gdprConsent:        "BONV8oqONXwgmADACHENAO7pqzAAppY",
			gdprScrub:          true,
			expectPrivacyLabels: pbsmetrics.PrivacyLabels{
				GDPREnforced:   true,
				GDPRTCFVersion: pbsmetrics.TCFVersionV1,
			},
		},
		{
			description:        "Enforce - TCF 2",
			gdprAccountEnabled: &trueValue,
			gdprHostEnabled:    true,
			gdpr:               "1",
			gdprConsent:        "COzTVhaOzTVhaGvAAAENAiCIAP_AAH_AAAAAAEEUACCKAAA",
			gdprScrub:          true,
			expectPrivacyLabels: pbsmetrics.PrivacyLabels{
				GDPREnforced:   true,
				GDPRTCFVersion: pbsmetrics.TCFVersionV2,
			},
		},
		{
			description:        "Not Enforce - TCF 1",
			gdprAccountEnabled: &trueValue,
			gdprHostEnabled:    true,
			gdpr:               "0",
			gdprConsent:        "BONV8oqONXwgmADACHENAO7pqzAAppY",
			gdprScrub:          false,
			expectPrivacyLabels: pbsmetrics.PrivacyLabels{
				GDPREnforced:   false,
				GDPRTCFVersion: "",
			},
		},
		{
			description:        "Enforce - TCF 1; account GDPR enabled, host GDPR setting disregarded",
			gdprAccountEnabled: &trueValue,
			gdprHostEnabled:    false,
			gdpr:               "1",
			gdprConsent:        "BONV8oqONXwgmADACHENAO7pqzAAppY",
			gdprScrub:          true,
			expectPrivacyLabels: pbsmetrics.PrivacyLabels{
				GDPREnforced:   true,
				GDPRTCFVersion: pbsmetrics.TCFVersionV1,
			},
		},
		{
			description:        "Not Enforce - TCF 1; account GDPR disabled, host GDPR setting disregarded",
			gdprAccountEnabled: &falseValue,
			gdprHostEnabled:    true,
			gdpr:               "1",
			gdprConsent:        "BONV8oqONXwgmADACHENAO7pqzAAppY",
			gdprScrub:          false,
			expectPrivacyLabels: pbsmetrics.PrivacyLabels{
				GDPREnforced:   false,
				GDPRTCFVersion: "",
			},
		},
		{
			description:        "Enforce - TCF 1; account GDPR not specified, host GDPR enabled",
			gdprAccountEnabled: nil,
			gdprHostEnabled:    true,
			gdpr:               "1",
			gdprConsent:        "BONV8oqONXwgmADACHENAO7pqzAAppY",
			gdprScrub:          true,
			expectPrivacyLabels: pbsmetrics.PrivacyLabels{
				GDPREnforced:   true,
				GDPRTCFVersion: pbsmetrics.TCFVersionV1,
			},
		},
		{
			description:        "Not Enforce - TCF 1; account GDPR not specified, host GDPR disabled",
			gdprAccountEnabled: nil,
			gdprHostEnabled:    false,
			gdpr:               "1",
			gdprConsent:        "BONV8oqONXwgmADACHENAO7pqzAAppY",
			gdprScrub:          false,
			expectPrivacyLabels: pbsmetrics.PrivacyLabels{
				GDPREnforced:   false,
				GDPRTCFVersion: "",
			},
		},
		{
			description:         "Enforce - Ambiguous signal, don't sync user if ambiguous",
			gdprAccountEnabled:  nil,
			gdprHostEnabled:     true,
			gdpr:                "null",
			gdprConsent:         "BONV8oqONXwgmADACHENAO7pqzAAppY",
			gdprScrub:           true,
			userSyncIfAmbiguous: false,
			expectPrivacyLabels: pbsmetrics.PrivacyLabels{
				GDPREnforced:   true,
				GDPRTCFVersion: pbsmetrics.TCFVersionV1,
			},
		},
		{
			description:         "Not Enforce - Ambiguous signal, sync user if ambiguous",
			gdprAccountEnabled:  nil,
			gdprHostEnabled:     true,
			gdpr:                "null",
			gdprConsent:         "BONV8oqONXwgmADACHENAO7pqzAAppY",
			gdprScrub:           false,
			userSyncIfAmbiguous: true,
			expectPrivacyLabels: pbsmetrics.PrivacyLabels{
				GDPREnforced:   false,
				GDPRTCFVersion: "",
			},
		},
	}

	for _, test := range testCases {
		req := newBidRequest(t)
		req.User.Ext = json.RawMessage(`{"consent":"` + test.gdprConsent + `"}`)
		req.Regs = &openrtb.Regs{
			Ext: json.RawMessage(`{"gdpr":` + test.gdpr + `}`),
		}

		privacyConfig := config.Privacy{
			GDPR: config.GDPR{
				Enabled:             test.gdprHostEnabled,
				UsersyncIfAmbiguous: test.userSyncIfAmbiguous,
				TCF2: config.TCF2{
					Enabled: true,
				},
			},
		}

		accountConfig := config.Account{
			GDPR: config.AccountGDPR{
				Enabled: test.gdprAccountEnabled,
			},
		}

		auctionReq := AuctionRequest{
			BidRequest: req,
			UserSyncs:  &emptyUsersync{},
			Account:    accountConfig,
		}

		results, privacyLabels, errs := cleanOpenRTBRequests(
			context.Background(),
			auctionReq,
			nil,
			&permissionsMock{personalInfoAllowed: !test.gdprScrub},
<<<<<<< HEAD
			test.userSyncIfAmbiguous,
			privacyConfig,
			&accountConfig)
		result := results["appnexus"]
=======
			true,
			privacyConfig)
		result := results[0]
>>>>>>> 0986f764

		assert.Nil(t, errs)
		if test.gdprScrub {
			assert.Equal(t, result.BidRequest.User.BuyerUID, "", test.description+":User.BuyerUID")
			assert.Equal(t, result.BidRequest.Device.DIDMD5, "", test.description+":Device.DIDMD5")
		} else {
			assert.NotEqual(t, result.BidRequest.User.BuyerUID, "", test.description+":User.BuyerUID")
			assert.NotEqual(t, result.BidRequest.Device.DIDMD5, "", test.description+":Device.DIDMD5")
		}
		assert.Equal(t, test.expectPrivacyLabels, privacyLabels, test.description+":PrivacyLabels")
	}
}

// newAdapterAliasBidRequest builds a BidRequest with aliases
func newAdapterAliasBidRequest(t *testing.T) *openrtb.BidRequest {
	dnt := int8(1)
	return &openrtb.BidRequest{
		Site: &openrtb.Site{
			Page:   "www.some.domain.com",
			Domain: "domain.com",
			Publisher: &openrtb.Publisher{
				ID: "some-publisher-id",
			},
		},
		Device: &openrtb.Device{
			DIDMD5:   "some device ID hash",
			UA:       "Mozilla/5.0 (Macintosh; Intel Mac OS X 10_13_5) AppleWebKit/537.36 (KHTML, like Gecko) Chrome/67.0.3396.87 Safari/537.36",
			IFA:      "ifa",
			IP:       "132.173.230.74",
			DNT:      &dnt,
			Language: "EN",
		},
		Source: &openrtb.Source{
			TID: "61018dc9-fa61-4c41-b7dc-f90b9ae80e87",
		},
		User: &openrtb.User{
			ID:       "our-id",
			BuyerUID: "their-id",
			Ext:      json.RawMessage(`{"consent":"BONciguONcjGKADACHENAOLS1rAHDAFAAEAASABQAMwAeACEAFw","digitrust":{"id":"digi-id","keyv":1,"pref":1}}`),
		},
		Regs: &openrtb.Regs{
			Ext: json.RawMessage(`{"gdpr":1}`),
		},
		Imp: []openrtb.Imp{{
			ID: "some-imp-id",
			Banner: &openrtb.Banner{
				Format: []openrtb.Format{{
					W: 300,
					H: 250,
				}, {
					W: 300,
					H: 600,
				}},
			},
			Ext: json.RawMessage(`{"appnexus": {"placementId": 1},"brightroll": {"placementId": 105}}`),
		}},
		Ext: json.RawMessage(`{"prebid":{"aliases":{"brightroll":"appnexus"}}}`),
	}
}

func newBidRequest(t *testing.T) *openrtb.BidRequest {
	return &openrtb.BidRequest{
		Site: &openrtb.Site{
			Page:   "www.some.domain.com",
			Domain: "domain.com",
			Publisher: &openrtb.Publisher{
				ID: "some-publisher-id",
			},
		},
		Device: &openrtb.Device{
			DIDMD5:   "some device ID hash",
			UA:       "Mozilla/5.0 (Macintosh; Intel Mac OS X 10_13_5) AppleWebKit/537.36 (KHTML, like Gecko) Chrome/67.0.3396.87 Safari/537.36",
			IFA:      "ifa",
			IP:       "132.173.230.74",
			Language: "EN",
		},
		Source: &openrtb.Source{
			TID: "61018dc9-fa61-4c41-b7dc-f90b9ae80e87",
		},
		User: &openrtb.User{
			ID:       "our-id",
			BuyerUID: "their-id",
			Yob:      1982,
			Ext:      json.RawMessage(`{"digitrust":{"id":"digi-id","keyv":1,"pref":1}}`),
		},
		Imp: []openrtb.Imp{{
			ID: "some-imp-id",
			Banner: &openrtb.Banner{
				Format: []openrtb.Format{{
					W: 300,
					H: 250,
				}, {
					W: 300,
					H: 600,
				}},
			},
			Ext: json.RawMessage(`{"appnexus": {"placementId": 1}}`),
		}},
	}
}

func TestRandomizeList(t *testing.T) {
	adapters := make([]openrtb_ext.BidderName, 3)
	adapters[0] = openrtb_ext.BidderName("dummy")
	adapters[1] = openrtb_ext.BidderName("dummy2")
	adapters[2] = openrtb_ext.BidderName("dummy3")

	randomizeList(adapters)

	if len(adapters) != 3 {
		t.Errorf("RandomizeList, expected a list of 3, found %d", len(adapters))
	}

	adapters = adapters[0:1]
	randomizeList(adapters)

	if len(adapters) != 1 {
		t.Errorf("RandomizeList, expected a list of 1, found %d", len(adapters))
	}
}

func TestBidderToPrebidChains(t *testing.T) {
	input := openrtb_ext.ExtRequest{
		Prebid: openrtb_ext.ExtRequestPrebid{
			SChains: []*openrtb_ext.ExtRequestPrebidSChain{
				{
					Bidders: []string{"Bidder1", "Bidder2"},
					SChain: openrtb_ext.ExtRequestPrebidSChainSChain{
						Complete: 1,
						Nodes: []*openrtb_ext.ExtRequestPrebidSChainSChainNode{
							{
								ASI:    "asi1",
								SID:    "sid1",
								Name:   "name1",
								RID:    "rid1",
								Domain: "domain1",
								HP:     1,
							},
							{
								ASI:    "asi2",
								SID:    "sid2",
								Name:   "name2",
								RID:    "rid2",
								Domain: "domain2",
								HP:     2,
							},
						},
						Ver: "version1",
					},
				},
				{
					Bidders: []string{"Bidder3", "Bidder4"},
					SChain:  openrtb_ext.ExtRequestPrebidSChainSChain{},
				},
			},
		},
	}

	output, err := BidderToPrebidSChains(&input)

	assert.Nil(t, err)
	assert.Equal(t, len(output), 4)
	assert.Same(t, output["Bidder1"], &input.Prebid.SChains[0].SChain)
	assert.Same(t, output["Bidder2"], &input.Prebid.SChains[0].SChain)
	assert.Same(t, output["Bidder3"], &input.Prebid.SChains[1].SChain)
	assert.Same(t, output["Bidder4"], &input.Prebid.SChains[1].SChain)
}

func TestBidderToPrebidChainsDiscardMultipleChainsForBidder(t *testing.T) {
	input := openrtb_ext.ExtRequest{
		Prebid: openrtb_ext.ExtRequestPrebid{
			SChains: []*openrtb_ext.ExtRequestPrebidSChain{
				{
					Bidders: []string{"Bidder1"},
					SChain:  openrtb_ext.ExtRequestPrebidSChainSChain{},
				},
				{
					Bidders: []string{"Bidder1", "Bidder2"},
					SChain:  openrtb_ext.ExtRequestPrebidSChainSChain{},
				},
			},
		},
	}

	output, err := BidderToPrebidSChains(&input)

	assert.NotNil(t, err)
	assert.Nil(t, output)
}

func TestBidderToPrebidChainsNilSChains(t *testing.T) {
	input := openrtb_ext.ExtRequest{
		Prebid: openrtb_ext.ExtRequestPrebid{
			SChains: nil,
		},
	}

	output, err := BidderToPrebidSChains(&input)

	assert.Nil(t, err)
	assert.Equal(t, len(output), 0)
}

func TestBidderToPrebidChainsZeroLengthSChains(t *testing.T) {
	input := openrtb_ext.ExtRequest{
		Prebid: openrtb_ext.ExtRequestPrebid{
			SChains: []*openrtb_ext.ExtRequestPrebidSChain{},
		},
	}

	output, err := BidderToPrebidSChains(&input)

	assert.Nil(t, err)
	assert.Equal(t, len(output), 0)
}<|MERGE_RESOLUTION|>--- conflicted
+++ resolved
@@ -1219,16 +1219,9 @@
 			auctionReq,
 			nil,
 			&permissionsMock{personalInfoAllowed: !test.gdprScrub},
-<<<<<<< HEAD
 			test.userSyncIfAmbiguous,
-			privacyConfig,
-			&accountConfig)
-		result := results["appnexus"]
-=======
-			true,
 			privacyConfig)
 		result := results[0]
->>>>>>> 0986f764
 
 		assert.Nil(t, errs)
 		if test.gdprScrub {
