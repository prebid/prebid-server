package exchange

import (
	"context"
	"encoding/json"
	"errors"
	"fmt"
	"testing"

	"github.com/mxmCherry/openrtb/v15/openrtb2"
	"github.com/prebid/prebid-server/config"
	"github.com/prebid/prebid-server/errortypes"
	"github.com/prebid/prebid-server/gdpr"
	"github.com/prebid/prebid-server/metrics"
	"github.com/prebid/prebid-server/openrtb_ext"
	"github.com/stretchr/testify/assert"
	"github.com/stretchr/testify/mock"
)

// permissionsMock mocks the Permissions interface for tests
type permissionsMock struct {
	allowAllBidders bool
	allowedBidders  []openrtb_ext.BidderName
	passGeo         bool
	passID          bool
	activitiesError error
}

func (p *permissionsMock) HostCookiesAllowed(ctx context.Context, gdpr gdpr.Signal, consent string) (bool, error) {
	return true, nil
}

func (p *permissionsMock) BidderSyncAllowed(ctx context.Context, bidder openrtb_ext.BidderName, gdpr gdpr.Signal, consent string) (bool, error) {
	return true, nil
}

func (p *permissionsMock) AuctionActivitiesAllowed(ctx context.Context, bidder openrtb_ext.BidderName, PublisherID string, gdpr gdpr.Signal, consent string, weakVendorEnforcement bool) (allowBidRequest bool, passGeo bool, passID bool, err error) {
	if p.allowAllBidders {
		return true, p.passGeo, p.passID, p.activitiesError
	}

	for _, allowedBidder := range p.allowedBidders {
		if bidder == allowedBidder {
			allowBidRequest = true
		}
	}

	return allowBidRequest, p.passGeo, p.passID, p.activitiesError
}

func assertReq(t *testing.T, bidderRequests []BidderRequest,
	applyCOPPA bool, consentedVendors map[string]bool) {
	// assert individual bidder requests
	assert.NotEqual(t, bidderRequests, 0, "cleanOpenRTBRequest should split request into individual bidder requests")

	// assert for PI data
	// Both appnexus and brightroll should be allowed since brightroll
	// is used as an alias for appnexus in the test request
	for _, req := range bidderRequests {
		if !applyCOPPA && consentedVendors[req.BidderName.String()] {
			assert.NotEqual(t, req.BidRequest.User.BuyerUID, "", "cleanOpenRTBRequest shouldn't clean PI data as per COPPA or for a consented vendor as per GDPR or per CCPA")
			assert.NotEqual(t, req.BidRequest.Device.DIDMD5, "", "cleanOpenRTBRequest shouldn't clean PI data as per COPPA or for a consented vendor as per GDPR or per CCPA")
		} else {
			assert.Equal(t, req.BidRequest.User.BuyerUID, "", "cleanOpenRTBRequest should clean PI data as per COPPA or for a non-consented vendor as per GDPR or per CCPA", req.BidderName.String())
			assert.Equal(t, req.BidRequest.Device.DIDMD5, "", "cleanOpenRTBRequest should clean PI data as per COPPA or for a non-consented vendor as per GDPR or per CCPA", req.BidderName.String())
		}
	}
}

func TestSplitImps(t *testing.T) {
	testCases := []struct {
		description   string
		givenImps     []openrtb2.Imp
		expectedImps  map[string][]openrtb2.Imp
		expectedError string
	}{
		{
			description:   "Nil",
			givenImps:     nil,
			expectedImps:  map[string][]openrtb2.Imp{},
			expectedError: "",
		},
		{
			description:   "Empty",
			givenImps:     []openrtb2.Imp{},
			expectedImps:  map[string][]openrtb2.Imp{},
			expectedError: "",
		},
		{
			description: "1 Imp, 1 Bidder",
			givenImps: []openrtb2.Imp{
				{ID: "imp1", Ext: json.RawMessage(`{"prebid":{"bidder":{"bidderA":{"imp1ParamA":"imp1ValueA"}}}}`)},
			},
			expectedImps: map[string][]openrtb2.Imp{
				"bidderA": {
					{ID: "imp1", Ext: json.RawMessage(`{"bidder":{"imp1ParamA":"imp1ValueA"}}`)},
				},
			},
			expectedError: "",
		},
		{
			description: "1 Imp, 2 Bidders",
			givenImps: []openrtb2.Imp{
				{ID: "imp1", Ext: json.RawMessage(`{"prebid":{"bidder":{"bidderA":{"imp1ParamA":"imp1ValueA"},"bidderB":{"imp1ParamB":"imp1ValueB"}}}}`)},
			},
			expectedImps: map[string][]openrtb2.Imp{
				"bidderA": {
					{ID: "imp1", Ext: json.RawMessage(`{"bidder":{"imp1ParamA":"imp1ValueA"}}`)},
				},
				"bidderB": {
					{ID: "imp1", Ext: json.RawMessage(`{"bidder":{"imp1ParamB":"imp1ValueB"}}`)},
				},
			},
			expectedError: "",
		},
		{
			description: "2 Imps, 1 Bidders Each",
			givenImps: []openrtb2.Imp{
				{ID: "imp1", Ext: json.RawMessage(`{"prebid":{"bidder":{"bidderA":{"imp1ParamA":"imp1ValueA"}}}}`)},
				{ID: "imp2", Ext: json.RawMessage(`{"prebid":{"bidder":{"bidderA":{"imp2ParamA":"imp2ValueA"}}}}`)},
			},
			expectedImps: map[string][]openrtb2.Imp{
				"bidderA": {
					{ID: "imp1", Ext: json.RawMessage(`{"bidder":{"imp1ParamA":"imp1ValueA"}}`)},
					{ID: "imp2", Ext: json.RawMessage(`{"bidder":{"imp2ParamA":"imp2ValueA"}}`)},
				},
			},
			expectedError: "",
		},
		{
			description: "2 Imps, 2 Bidders Each",
			givenImps: []openrtb2.Imp{
				{ID: "imp1", Ext: json.RawMessage(`{"prebid":{"bidder":{"bidderA":{"imp1paramA":"imp1valueA"},"bidderB":{"imp1paramB":"imp1valueB"}}}}`)},
				{ID: "imp2", Ext: json.RawMessage(`{"prebid":{"bidder":{"bidderA":{"imp2paramA":"imp2valueA"},"bidderB":{"imp2paramB":"imp2valueB"}}}}`)},
			},
			expectedImps: map[string][]openrtb2.Imp{
				"bidderA": {
					{ID: "imp1", Ext: json.RawMessage(`{"bidder":{"imp1paramA":"imp1valueA"}}`)},
					{ID: "imp2", Ext: json.RawMessage(`{"bidder":{"imp2paramA":"imp2valueA"}}`)},
				},
				"bidderB": {
					{ID: "imp1", Ext: json.RawMessage(`{"bidder":{"imp1paramB":"imp1valueB"}}`)},
					{ID: "imp2", Ext: json.RawMessage(`{"bidder":{"imp2paramB":"imp2valueB"}}`)},
				},
			},
			expectedError: "",
		},
		{
			// This is a "happy path" integration test. Functionality is covered in detail by TestCreateSanitizedImpExt.
			description: "Other Fields - 2 Imps, 2 Bidders Each",
			givenImps: []openrtb2.Imp{
				{ID: "imp1", Ext: json.RawMessage(`{"prebid":{"bidder":{"bidderA":{"imp1paramA":"imp1valueA"},"bidderB":{"imp1paramB":"imp1valueB"}}},"skadn":"imp1SkAdN"}`)},
				{ID: "imp2", Ext: json.RawMessage(`{"prebid":{"bidder":{"bidderA":{"imp2paramA":"imp2valueA"},"bidderB":{"imp2paramB":"imp2valueB"}}},"skadn":"imp2SkAdN"}`)},
			},
			expectedImps: map[string][]openrtb2.Imp{
				"bidderA": {
					{ID: "imp1", Ext: json.RawMessage(`{"bidder":{"imp1paramA":"imp1valueA"},"skadn":"imp1SkAdN"}`)},
					{ID: "imp2", Ext: json.RawMessage(`{"bidder":{"imp2paramA":"imp2valueA"},"skadn":"imp2SkAdN"}`)},
				},
				"bidderB": {
					{ID: "imp1", Ext: json.RawMessage(`{"bidder":{"imp1paramB":"imp1valueB"},"skadn":"imp1SkAdN"}`)},
					{ID: "imp2", Ext: json.RawMessage(`{"bidder":{"imp2paramB":"imp2valueB"},"skadn":"imp2SkAdN"}`)},
				},
			},
			expectedError: "",
		},
		{
			// This is a "happy path" integration test. Functionality is covered in detail by TestExtractBidderExts.
			description: "Legacy imp.ext.BIDDER - 2 Imps, 2 Bidders Each",
			givenImps: []openrtb2.Imp{
				{ID: "imp1", Ext: json.RawMessage(`{"bidderA":{"imp1paramA":"imp1valueA"},"bidderB":{"imp1paramB":"imp1valueB"}}`)},
				{ID: "imp2", Ext: json.RawMessage(`{"bidderA":{"imp2paramA":"imp2valueA"},"bidderB":{"imp2paramB":"imp2valueB"}}`)},
			},
			expectedImps: map[string][]openrtb2.Imp{
				"bidderA": {
					{ID: "imp1", Ext: json.RawMessage(`{"bidder":{"imp1paramA":"imp1valueA"}}`)},
					{ID: "imp2", Ext: json.RawMessage(`{"bidder":{"imp2paramA":"imp2valueA"}}`)},
				},
				"bidderB": {
					{ID: "imp1", Ext: json.RawMessage(`{"bidder":{"imp1paramB":"imp1valueB"}}`)},
					{ID: "imp2", Ext: json.RawMessage(`{"bidder":{"imp2paramB":"imp2valueB"}}`)},
				},
			},
			expectedError: "",
		},
		{
			description: "Malformed imp.ext",
			givenImps: []openrtb2.Imp{
				{ID: "imp1", Ext: json.RawMessage(`malformed`)},
			},
			expectedError: "invalid json for imp[0]: invalid character 'm' looking for beginning of value",
		},
		{
			description: "Malformed imp.ext.prebid",
			givenImps: []openrtb2.Imp{
				{ID: "imp1", Ext: json.RawMessage(`{"prebid": malformed}`)},
			},
			expectedError: "invalid json for imp[0]: invalid character 'm' looking for beginning of value",
		},
		{
			description: "Malformed imp.ext.prebid.bidder",
			givenImps: []openrtb2.Imp{
				{ID: "imp1", Ext: json.RawMessage(`{"prebid": {"bidder": malformed}}`)},
			},
			expectedError: "invalid json for imp[0]: invalid character 'm' looking for beginning of value",
		},
	}

	for _, test := range testCases {
		imps, err := splitImps(test.givenImps)

		if test.expectedError == "" {
			assert.NoError(t, err, test.description+":err")
		} else {
			assert.EqualError(t, err, test.expectedError, test.description+":err")
		}

		assert.Equal(t, test.expectedImps, imps, test.description+":imps")
	}
}

func TestCreateSanitizedImpExt(t *testing.T) {
	testCases := []struct {
		description       string
		givenImpExt       map[string]json.RawMessage
		givenImpExtPrebid map[string]json.RawMessage
		expected          map[string]json.RawMessage
		expectedError     string
	}{
		{
			description:       "Nil",
			givenImpExt:       nil,
			givenImpExtPrebid: nil,
			expected:          map[string]json.RawMessage{},
			expectedError:     "",
		},
		{
			description:       "Empty",
			givenImpExt:       map[string]json.RawMessage{},
			givenImpExtPrebid: map[string]json.RawMessage{},
			expected:          map[string]json.RawMessage{},
			expectedError:     "",
		},
		{
			description: "imp.ext.prebid - Bidders Only",
			givenImpExt: map[string]json.RawMessage{
				"prebid":  json.RawMessage(`"ignoredInFavorOfSeparatelyUnmarshalledImpExtPrebid"`),
				"data":    json.RawMessage(`"anyData"`),
				"context": json.RawMessage(`"anyContext"`),
				"skadn":   json.RawMessage(`"anySKAdNetwork"`),
			},
			givenImpExtPrebid: map[string]json.RawMessage{
				"bidder": json.RawMessage(`"anyBidder"`),
			},
			expected: map[string]json.RawMessage{
				"data":    json.RawMessage(`"anyData"`),
				"context": json.RawMessage(`"anyContext"`),
				"skadn":   json.RawMessage(`"anySKAdNetwork"`),
			},
			expectedError: "",
		},
		{
			description: "imp.ext.prebid - Bidders + Other Values",
			givenImpExt: map[string]json.RawMessage{
				"prebid":  json.RawMessage(`"ignoredInFavorOfSeparatelyUnmarshalledImpExtPrebid"`),
				"data":    json.RawMessage(`"anyData"`),
				"context": json.RawMessage(`"anyContext"`),
				"skadn":   json.RawMessage(`"anySKAdNetwork"`),
			},
			givenImpExtPrebid: map[string]json.RawMessage{
				"bidder":    json.RawMessage(`"anyBidder"`),
				"someOther": json.RawMessage(`"value"`),
			},
			expected: map[string]json.RawMessage{
				"prebid":  json.RawMessage(`{"someOther":"value"}`),
				"data":    json.RawMessage(`"anyData"`),
				"context": json.RawMessage(`"anyContext"`),
				"skadn":   json.RawMessage(`"anySKAdNetwork"`),
			},
			expectedError: "",
		},
		{
			description: "imp.ext",
			givenImpExt: map[string]json.RawMessage{
				"anyBidder": json.RawMessage(`"anyBidderValues"`),
				"data":      json.RawMessage(`"anyData"`),
				"context":   json.RawMessage(`"anyContext"`),
				"skadn":     json.RawMessage(`"anySKAdNetwork"`),
			},
			givenImpExtPrebid: map[string]json.RawMessage{},
			expected: map[string]json.RawMessage{
				"data":    json.RawMessage(`"anyData"`),
				"context": json.RawMessage(`"anyContext"`),
				"skadn":   json.RawMessage(`"anySKAdNetwork"`),
			},
			expectedError: "",
		},
		{
			description: "imp.ext + imp.ext.prebid - Prebid Bidders Only",
			givenImpExt: map[string]json.RawMessage{
				"anyBidder": json.RawMessage(`"anyBidderValues"`),
				"prebid":    json.RawMessage(`"ignoredInFavorOfSeparatelyUnmarshalledImpExtPrebid"`),
				"data":      json.RawMessage(`"anyData"`),
				"context":   json.RawMessage(`"anyContext"`),
				"skadn":     json.RawMessage(`"anySKAdNetwork"`),
			},
			givenImpExtPrebid: map[string]json.RawMessage{
				"bidder": json.RawMessage(`"anyBidder"`),
			},
			expected: map[string]json.RawMessage{
				"data":    json.RawMessage(`"anyData"`),
				"context": json.RawMessage(`"anyContext"`),
				"skadn":   json.RawMessage(`"anySKAdNetwork"`),
			},
			expectedError: "",
		},
		{
			description: "imp.ext + imp.ext.prebid - Prebid Bidders + Other Values",
			givenImpExt: map[string]json.RawMessage{
				"anyBidder": json.RawMessage(`"anyBidderValues"`),
				"prebid":    json.RawMessage(`"ignoredInFavorOfSeparatelyUnmarshalledImpExtPrebid"`),
				"data":      json.RawMessage(`"anyData"`),
				"context":   json.RawMessage(`"anyContext"`),
				"skadn":     json.RawMessage(`"anySKAdNetwork"`),
			},
			givenImpExtPrebid: map[string]json.RawMessage{
				"bidder":    json.RawMessage(`"anyBidder"`),
				"someOther": json.RawMessage(`"value"`),
			},
			expected: map[string]json.RawMessage{
				"prebid":  json.RawMessage(`{"someOther":"value"}`),
				"data":    json.RawMessage(`"anyData"`),
				"context": json.RawMessage(`"anyContext"`),
				"skadn":   json.RawMessage(`"anySKAdNetwork"`),
			},
			expectedError: "",
		},
		{
			description: "Marshal Error - imp.ext.prebid",
			givenImpExt: map[string]json.RawMessage{
				"prebid":  json.RawMessage(`"ignoredInFavorOfSeparatelyUnmarshalledImpExtPrebid"`),
				"data":    json.RawMessage(`"anyData"`),
				"context": json.RawMessage(`"anyContext"`),
				"skadn":   json.RawMessage(`"anySKAdNetwork"`),
			},
			givenImpExtPrebid: map[string]json.RawMessage{
				"malformed": json.RawMessage(`json`), // String value without quotes.
			},
			expected:      nil,
			expectedError: "cannot marshal ext.prebid: json: error calling MarshalJSON for type json.RawMessage: invalid character 'j' looking for beginning of value",
		},
	}

	for _, test := range testCases {
		result, err := createSanitizedImpExt(test.givenImpExt, test.givenImpExtPrebid)

		if test.expectedError == "" {
			assert.NoError(t, err, test.description+":err")
		} else {
			assert.EqualError(t, err, test.expectedError, test.description+":err")
		}

		assert.Equal(t, test.expected, result, test.description)
	}
}

func TestExtractBidderExts(t *testing.T) {
	bidderAJSON := json.RawMessage(`{"paramA":"valueA"}}`)
	bidderBJSON := json.RawMessage(`{"paramB":"valueB"}}`)

	testCases := []struct {
		description              string
		givenImpExt              map[string]json.RawMessage
		givenImpExtPrebidBidders map[string]json.RawMessage
		expected                 map[string]json.RawMessage
	}{
		{
			description:              "Nil",
			givenImpExt:              nil,
			givenImpExtPrebidBidders: nil,
			expected:                 map[string]json.RawMessage{},
		},
		{
			description:              "Empty",
			givenImpExt:              map[string]json.RawMessage{},
			givenImpExtPrebidBidders: map[string]json.RawMessage{},
			expected:                 map[string]json.RawMessage{},
		},
		{
			description:              "One - imp.ext.BIDDER",
			givenImpExt:              map[string]json.RawMessage{"bidderA": bidderAJSON},
			givenImpExtPrebidBidders: map[string]json.RawMessage{},
			expected:                 map[string]json.RawMessage{"bidderA": bidderAJSON},
		},
		{
			description:              "Many - imp.ext.BIDDER",
			givenImpExt:              map[string]json.RawMessage{"bidderA": bidderAJSON, "bidderB": bidderBJSON},
			givenImpExtPrebidBidders: map[string]json.RawMessage{},
			expected:                 map[string]json.RawMessage{"bidderA": bidderAJSON, "bidderB": bidderBJSON},
		},
		{
			description:              "Special Names Ignored - imp.ext.BIDDER",
			givenImpExt:              map[string]json.RawMessage{"prebid": json.RawMessage(`{"prebid":"value1"}}`), "context": json.RawMessage(`{"firstPartyData":"value2"}}`), "skadn": json.RawMessage(`{"skAdNetwork":"value3"}}`)},
			givenImpExtPrebidBidders: map[string]json.RawMessage{},
			expected:                 map[string]json.RawMessage{},
		},
		{
			description:              "One - imp.ext.prebid.bidder.BIDDER",
			givenImpExt:              map[string]json.RawMessage{},
			givenImpExtPrebidBidders: map[string]json.RawMessage{"bidderA": bidderAJSON},
			expected:                 map[string]json.RawMessage{"bidderA": bidderAJSON},
		},
		{
			description:              "Many - imp.ext.prebid.bidder.BIDDER",
			givenImpExt:              map[string]json.RawMessage{},
			givenImpExtPrebidBidders: map[string]json.RawMessage{"bidderA": bidderAJSON, "bidderB": bidderBJSON},
			expected:                 map[string]json.RawMessage{"bidderA": bidderAJSON, "bidderB": bidderBJSON},
		},
		{
			description:              "Special Names Not Treated Differently - imp.ext.prebid.bidder.BIDDER",
			givenImpExt:              map[string]json.RawMessage{},
			givenImpExtPrebidBidders: map[string]json.RawMessage{"prebid": json.RawMessage(`{"prebid":"value1"}}`), "context": json.RawMessage(`{"firstPartyData":"value2"}}`), "skadn": json.RawMessage(`{"skAdNetwork":"value3"}}`)},
			expected:                 map[string]json.RawMessage{"prebid": json.RawMessage(`{"prebid":"value1"}}`), "context": json.RawMessage(`{"firstPartyData":"value2"}}`), "skadn": json.RawMessage(`{"skAdNetwork":"value3"}}`)},
		},
		{
			description:              "Mixed - Both - imp.ext.BIDDER + imp.ext.prebid.bidder.BIDDER",
			givenImpExt:              map[string]json.RawMessage{"bidderA": bidderAJSON},
			givenImpExtPrebidBidders: map[string]json.RawMessage{"bidderB": bidderBJSON},
			expected:                 map[string]json.RawMessage{"bidderA": bidderAJSON, "bidderB": bidderBJSON},
		},
		{
			description:              "Mixed - Overwrites - imp.ext.BIDDER + imp.ext.prebid.bidder.BIDDER",
			givenImpExt:              map[string]json.RawMessage{"bidderA": json.RawMessage(`{"shouldBe":"Ignored"}}`)},
			givenImpExtPrebidBidders: map[string]json.RawMessage{"bidderA": bidderAJSON},
			expected:                 map[string]json.RawMessage{"bidderA": bidderAJSON},
		},
	}

	for _, test := range testCases {
		result := extractBidderExts(test.givenImpExt, test.givenImpExtPrebidBidders)
		assert.Equal(t, test.expected, result, test.description)
	}
}

func TestCleanOpenRTBRequests(t *testing.T) {
	testCases := []struct {
		req              AuctionRequest
		bidReqAssertions func(t *testing.T, bidderRequests []BidderRequest,
			applyCOPPA bool, consentedVendors map[string]bool)
		hasError         bool
		applyCOPPA       bool
		consentedVendors map[string]bool
	}{
		{
			req:              AuctionRequest{BidRequest: newRaceCheckingRequest(t), UserSyncs: &emptyUsersync{}},
			bidReqAssertions: assertReq,
			hasError:         false,
			applyCOPPA:       true,
			consentedVendors: map[string]bool{"appnexus": true},
		},
		{
			req:              AuctionRequest{BidRequest: newAdapterAliasBidRequest(t), UserSyncs: &emptyUsersync{}},
			bidReqAssertions: assertReq,
			hasError:         false,
			applyCOPPA:       false,
			consentedVendors: map[string]bool{"appnexus": true, "brightroll": true},
		},
	}

	privacyConfig := config.Privacy{
		CCPA: config.CCPA{
			Enforce: true,
		},
		LMT: config.LMT{
			Enforce: true,
		},
	}

	for _, test := range testCases {
		metricsMock := metrics.MetricsEngineMock{}
		bidderToSyncerKey := map[string]string{}
		permissions := permissionsMock{allowAllBidders: true, passGeo: true, passID: true}
<<<<<<< HEAD
		bidderRequests, _, err := cleanOpenRTBRequests(context.Background(), test.req, nil, bidderToSyncerKey, &permissions, &metricsMock, "0", privacyConfig, nil)
=======
		bidderRequests, _, err := cleanOpenRTBRequests(context.Background(), test.req, nil, &permissions, &metricsMock, gdpr.SignalNo, privacyConfig, nil)
>>>>>>> 394bbadd
		if test.hasError {
			assert.NotNil(t, err, "Error shouldn't be nil")
		} else {
			assert.Nil(t, err, "Err should be nil")
			test.bidReqAssertions(t, bidderRequests, test.applyCOPPA, test.consentedVendors)
		}
	}
}

func TestCleanOpenRTBRequestsCCPA(t *testing.T) {
	trueValue, falseValue := true, false

	testCases := []struct {
		description         string
		reqExt              json.RawMessage
		ccpaConsent         string
		ccpaHostEnabled     bool
		ccpaAccountEnabled  *bool
		expectDataScrub     bool
		expectPrivacyLabels metrics.PrivacyLabels
	}{
		{
			description:        "Feature Flags Enabled - Opt Out",
			ccpaConsent:        "1-Y-",
			ccpaHostEnabled:    true,
			ccpaAccountEnabled: &trueValue,
			expectDataScrub:    true,
			expectPrivacyLabels: metrics.PrivacyLabels{
				CCPAProvided: true,
				CCPAEnforced: true,
			},
		},
		{
			description:        "Feature Flags Enabled - Opt In",
			ccpaConsent:        "1-N-",
			ccpaHostEnabled:    true,
			ccpaAccountEnabled: &trueValue,
			expectDataScrub:    false,
			expectPrivacyLabels: metrics.PrivacyLabels{
				CCPAProvided: true,
				CCPAEnforced: false,
			},
		},
		{
			description:        "Feature Flags Enabled - No Sale Star - Doesn't Scrub",
			reqExt:             json.RawMessage(`{"prebid":{"nosale":["*"]}}`),
			ccpaConsent:        "1-Y-",
			ccpaHostEnabled:    true,
			ccpaAccountEnabled: &trueValue,
			expectDataScrub:    false,
			expectPrivacyLabels: metrics.PrivacyLabels{
				CCPAProvided: true,
				CCPAEnforced: false,
			},
		},
		{
			description:        "Feature Flags Enabled - No Sale Specific Bidder - Doesn't Scrub",
			reqExt:             json.RawMessage(`{"prebid":{"nosale":["appnexus"]}}`),
			ccpaConsent:        "1-Y-",
			ccpaHostEnabled:    true,
			ccpaAccountEnabled: &trueValue,
			expectDataScrub:    false,
			expectPrivacyLabels: metrics.PrivacyLabels{
				CCPAProvided: true,
				CCPAEnforced: true,
			},
		},
		{
			description:        "Feature Flags Enabled - No Sale Different Bidder - Scrubs",
			reqExt:             json.RawMessage(`{"prebid":{"nosale":["rubicon"]}}`),
			ccpaConsent:        "1-Y-",
			ccpaHostEnabled:    true,
			ccpaAccountEnabled: &trueValue,
			expectDataScrub:    true,
			expectPrivacyLabels: metrics.PrivacyLabels{
				CCPAProvided: true,
				CCPAEnforced: true,
			},
		},
		{
			description:        "Feature flags Account CCPA enabled, host CCPA disregarded - Opt Out",
			ccpaConsent:        "1-Y-",
			ccpaHostEnabled:    false,
			ccpaAccountEnabled: &trueValue,
			expectDataScrub:    true,
			expectPrivacyLabels: metrics.PrivacyLabels{
				CCPAProvided: true,
				CCPAEnforced: true,
			},
		},
		{
			description:        "Feature flags Account CCPA disabled, host CCPA disregarded",
			ccpaConsent:        "1-Y-",
			ccpaHostEnabled:    true,
			ccpaAccountEnabled: &falseValue,
			expectDataScrub:    false,
			expectPrivacyLabels: metrics.PrivacyLabels{
				CCPAProvided: true,
				CCPAEnforced: false,
			},
		},
		{
			description:        "Feature flags Account CCPA not specified, host CCPA enabled - Opt Out",
			ccpaConsent:        "1-Y-",
			ccpaHostEnabled:    true,
			ccpaAccountEnabled: nil,
			expectDataScrub:    true,
			expectPrivacyLabels: metrics.PrivacyLabels{
				CCPAProvided: true,
				CCPAEnforced: true,
			},
		},
		{
			description:        "Feature flags Account CCPA not specified, host CCPA disabled",
			ccpaConsent:        "1-Y-",
			ccpaHostEnabled:    false,
			ccpaAccountEnabled: nil,
			expectDataScrub:    false,
			expectPrivacyLabels: metrics.PrivacyLabels{
				CCPAProvided: true,
				CCPAEnforced: false,
			},
		},
	}

	for _, test := range testCases {
		req := newBidRequest(t)
		req.Ext = test.reqExt
		req.Regs = &openrtb2.Regs{
			Ext: json.RawMessage(`{"us_privacy":"` + test.ccpaConsent + `"}`),
		}

		privacyConfig := config.Privacy{
			CCPA: config.CCPA{
				Enforce: test.ccpaHostEnabled,
			},
		}

		accountConfig := config.Account{
			CCPA: config.AccountCCPA{
				Enabled: test.ccpaAccountEnabled,
			},
		}

		auctionReq := AuctionRequest{
			BidRequest: req,
			UserSyncs:  &emptyUsersync{},
			Account:    accountConfig,
		}

		bidderToSyncerKey := map[string]string{}
		bidderRequests, privacyLabels, errs := cleanOpenRTBRequests(
			context.Background(),
			auctionReq,
			nil,
			bidderToSyncerKey,
			&permissionsMock{allowAllBidders: true, passGeo: true, passID: true},
			&metrics.MetricsEngineMock{},
			gdpr.SignalNo,
			privacyConfig,
			nil)
		result := bidderRequests[0]

		assert.Nil(t, errs)
		if test.expectDataScrub {
			assert.Equal(t, result.BidRequest.User.BuyerUID, "", test.description+":User.BuyerUID")
			assert.Equal(t, result.BidRequest.Device.DIDMD5, "", test.description+":Device.DIDMD5")
		} else {
			assert.NotEqual(t, result.BidRequest.User.BuyerUID, "", test.description+":User.BuyerUID")
			assert.NotEqual(t, result.BidRequest.Device.DIDMD5, "", test.description+":Device.DIDMD5")
		}
		assert.Equal(t, test.expectPrivacyLabels, privacyLabels, test.description+":PrivacyLabels")
	}
}

func TestCleanOpenRTBRequestsCCPAErrors(t *testing.T) {
	testCases := []struct {
		description string
		reqExt      json.RawMessage
		reqRegsExt  json.RawMessage
		expectError error
	}{
		{
			description: "Invalid Consent",
			reqExt:      json.RawMessage(`{"prebid":{"nosale":["*"]}}`),
			reqRegsExt:  json.RawMessage(`{"us_privacy":"malformed"}`),
			expectError: &errortypes.Warning{
				Message:     "request.regs.ext.us_privacy must contain 4 characters",
				WarningCode: errortypes.InvalidPrivacyConsentWarningCode,
			},
		},
		{
			description: "Invalid No Sale Bidders",
			reqExt:      json.RawMessage(`{"prebid":{"nosale":["*", "another"]}}`),
			reqRegsExt:  json.RawMessage(`{"us_privacy":"1NYN"}`),
			expectError: errors.New("request.ext.prebid.nosale is invalid: can only specify all bidders if no other bidders are provided"),
		},
	}

	for _, test := range testCases {
		req := newBidRequest(t)
		req.Ext = test.reqExt
		req.Regs = &openrtb2.Regs{Ext: test.reqRegsExt}

		var reqExtStruct openrtb_ext.ExtRequest
		err := json.Unmarshal(req.Ext, &reqExtStruct)
		assert.NoError(t, err, test.description+":marshal_ext")

		auctionReq := AuctionRequest{
			BidRequest: req,
			UserSyncs:  &emptyUsersync{},
		}

		privacyConfig := config.Privacy{
			CCPA: config.CCPA{
				Enforce: true,
			},
		}
		bidderToSyncerKey := map[string]string{}
		permissions := permissionsMock{allowAllBidders: true, passGeo: true, passID: true}
		metrics := metrics.MetricsEngineMock{}
<<<<<<< HEAD
		_, _, errs := cleanOpenRTBRequests(context.Background(), auctionReq, &reqExtStruct, bidderToSyncerKey, &permissions, &metrics, "0", privacyConfig, nil)
=======
		_, _, errs := cleanOpenRTBRequests(context.Background(), auctionReq, &reqExtStruct, &permissions, &metrics, gdpr.SignalNo, privacyConfig, nil)
>>>>>>> 394bbadd

		assert.ElementsMatch(t, []error{test.expectError}, errs, test.description)
	}
}

func TestCleanOpenRTBRequestsCOPPA(t *testing.T) {
	testCases := []struct {
		description         string
		coppa               int8
		expectDataScrub     bool
		expectPrivacyLabels metrics.PrivacyLabels
	}{
		{
			description:     "Enabled",
			coppa:           1,
			expectDataScrub: true,
			expectPrivacyLabels: metrics.PrivacyLabels{
				COPPAEnforced: true,
			},
		},
		{
			description:     "Disabled",
			coppa:           0,
			expectDataScrub: false,
			expectPrivacyLabels: metrics.PrivacyLabels{
				COPPAEnforced: false,
			},
		},
	}

	for _, test := range testCases {
		req := newBidRequest(t)
		req.Regs = &openrtb2.Regs{COPPA: test.coppa}

		auctionReq := AuctionRequest{
			BidRequest: req,
			UserSyncs:  &emptyUsersync{},
		}

		bidderToSyncerKey := map[string]string{}
		permissions := permissionsMock{allowAllBidders: true, passGeo: true, passID: true}
		metrics := metrics.MetricsEngineMock{}
<<<<<<< HEAD
		bidderRequests, privacyLabels, errs := cleanOpenRTBRequests(context.Background(), auctionReq, nil, bidderToSyncerKey, &permissions, &metrics, "0", config.Privacy{}, nil)
=======
		bidderRequests, privacyLabels, errs := cleanOpenRTBRequests(context.Background(), auctionReq, nil, &permissions, &metrics, gdpr.SignalNo, config.Privacy{}, nil)
>>>>>>> 394bbadd
		result := bidderRequests[0]

		assert.Nil(t, errs)
		if test.expectDataScrub {
			assert.Equal(t, result.BidRequest.User.BuyerUID, "", test.description+":User.BuyerUID")
			assert.Equal(t, result.BidRequest.User.Yob, int64(0), test.description+":User.Yob")
		} else {
			assert.NotEqual(t, result.BidRequest.User.BuyerUID, "", test.description+":User.BuyerUID")
			assert.NotEqual(t, result.BidRequest.User.Yob, int64(0), test.description+":User.Yob")
		}
		assert.Equal(t, test.expectPrivacyLabels, privacyLabels, test.description+":PrivacyLabels")
	}
}

func TestCleanOpenRTBRequestsSChain(t *testing.T) {
	testCases := []struct {
		description   string
		inExt         json.RawMessage
		inSourceExt   json.RawMessage
		outSourceExt  json.RawMessage
		outRequestExt json.RawMessage
		hasError      bool
	}{
		{
			description:   "Empty root ext and source ext, nil unmarshaled ext",
			inExt:         nil,
			inSourceExt:   json.RawMessage(``),
			outSourceExt:  json.RawMessage(``),
			outRequestExt: json.RawMessage(``),
			hasError:      false,
		},
		{
			description:   "Empty root ext, source ext, and unmarshaled ext",
			inExt:         json.RawMessage(``),
			inSourceExt:   json.RawMessage(``),
			outSourceExt:  json.RawMessage(``),
			outRequestExt: json.RawMessage(``),
			hasError:      false,
		},
		{
			description:   "No schains in root ext and empty source ext. Unmarshaled ext is equivalent to root ext",
			inSourceExt:   json.RawMessage(``),
			inExt:         json.RawMessage(`{"prebid":{"schains":[]}}`),
			outSourceExt:  json.RawMessage(``),
			outRequestExt: json.RawMessage(`{"prebid":{}}`),
			hasError:      false,
		},
		{
			description:   "Use source schain -- no bidder schain or wildcard schain in ext.prebid.schains. Unmarshaled ext is equivalent to root ext",
			inSourceExt:   json.RawMessage(`{"schain":{"complete":1,"nodes":[{"asi":"example.com","sid":"example1","rid":"ExampleReq1","hp":1}],"ver":"1.0"}}`),
			inExt:         json.RawMessage(`{"prebid":{"schains":[{"bidders":["bidder1"],"schain":{"complete":1,"nodes":[{"asi":"directseller.com","sid":"00001","rid":"BidRequest1","hp":1}],"ver":"1.0"}}]}}`),
			outSourceExt:  json.RawMessage(`{"schain":{"complete":1,"nodes":[{"asi":"example.com","sid":"example1","rid":"ExampleReq1","hp":1}],"ver":"1.0"}}`),
			outRequestExt: json.RawMessage(`{"prebid":{}}`),
			hasError:      false,
		},
		{
			description:   "Use schain for bidder in ext.prebid.schains. Unmarshaled ext is equivalent to root ext",
			inSourceExt:   json.RawMessage(``),
			inExt:         json.RawMessage(`{"prebid":{"schains":[{"bidders":["appnexus"],"schain":{"complete":1,"nodes":[{"asi":"directseller.com","sid":"00001","rid":"BidRequest1","hp":1}],"ver":"1.0"}}]}}`),
			outSourceExt:  json.RawMessage(`{"schain":{"complete":1,"nodes":[{"asi":"directseller.com","sid":"00001","rid":"BidRequest1","hp":1}],"ver":"1.0"}}`),
			outRequestExt: json.RawMessage(`{"prebid":{}}`),
			hasError:      false,
		},
		{
			description:   "Use wildcard schain in ext.prebid.schains. Unmarshaled ext is equivalent to root ext",
			inSourceExt:   json.RawMessage(``),
			inExt:         json.RawMessage(`{"prebid":{"schains":[{"bidders":["*"],"schain":{"complete":1,"nodes":[{"asi":"directseller.com","sid":"00001","rid":"BidRequest1","hp":1}],"ver":"1.0"}}]}}`),
			outSourceExt:  json.RawMessage(`{"schain":{"complete":1,"nodes":[{"asi":"directseller.com","sid":"00001","rid":"BidRequest1","hp":1}],"ver":"1.0"}}`),
			outRequestExt: json.RawMessage(`{"prebid":{}}`),
			hasError:      false,
		},
		{
			description:   "Use schain for bidder in ext.prebid.schains instead of wildcard. Unmarshaled ext is equivalent to root ext",
			inSourceExt:   json.RawMessage(``),
			inExt:         json.RawMessage(`{"prebid":{"aliases":{"appnexus":"alias1"},"schains":[{"bidders":["appnexus"],"schain":{"complete":1,"nodes":[{"asi":"directseller.com","sid":"00001","rid":"BidRequest1","hp":1}],"ver":"1.0"}}, {"bidders":["*"],"schain":{"complete":1,"nodes":[{"asi":"wildcard.com","sid":"wildcard1","rid":"WildcardReq1","hp":1}],"ver":"1.0"}} ]}}`),
			outSourceExt:  json.RawMessage(`{"schain":{"complete":1,"nodes":[{"asi":"directseller.com","sid":"00001","rid":"BidRequest1","hp":1}],"ver":"1.0"}}`),
			outRequestExt: json.RawMessage(`{"prebid":{"aliases":{"appnexus":"alias1"}}}`),
			hasError:      false,
		},
		{
			description:   "Use source schain -- multiple (two) bidder schains in ext.prebid.schains. Unmarshaled ext is equivalent to root ext",
			inSourceExt:   json.RawMessage(`{"schain":{"complete":1,"nodes":[{"asi":"example.com","sid":"example1","rid":"ExampleReq1","hp":1}],"ver":"1.0"}}`),
			inExt:         json.RawMessage(`{"prebid":{"schains":[{"bidders":["appnexus"],"schain":{"complete":1,"nodes":[{"asi":"directseller1.com","sid":"00001","rid":"BidRequest1","hp":1}],"ver":"1.0"}}, {"bidders":["appnexus"],"schain":{"complete":1,"nodes":[{"asi":"directseller2.com","sid":"00002","rid":"BidRequest2","hp":1}],"ver":"1.0"}}]}}`),
			outSourceExt:  nil,
			outRequestExt: nil,
			hasError:      true,
		},
	}

	for _, test := range testCases {
		req := newBidRequest(t)
		req.Source.Ext = test.inSourceExt

		var extRequest *openrtb_ext.ExtRequest
		if test.inExt != nil {
			req.Ext = test.inExt
			unmarshaledExt, err := extractBidRequestExt(req)
			assert.NoErrorf(t, err, test.description+":Error unmarshaling inExt")
			extRequest = unmarshaledExt
		}

		auctionReq := AuctionRequest{
			BidRequest: req,
			UserSyncs:  &emptyUsersync{},
		}

		bidderToSyncerKey := map[string]string{}
		permissions := permissionsMock{allowAllBidders: true, passGeo: true, passID: true}
		metrics := metrics.MetricsEngineMock{}
<<<<<<< HEAD
		bidderRequests, _, errs := cleanOpenRTBRequests(context.Background(), auctionReq, extRequest, bidderToSyncerKey, &permissions, &metrics, "0", config.Privacy{}, nil)
=======
		bidderRequests, _, errs := cleanOpenRTBRequests(context.Background(), auctionReq, extRequest, &permissions, &metrics, gdpr.SignalNo, config.Privacy{}, nil)
>>>>>>> 394bbadd
		if test.hasError == true {
			assert.NotNil(t, errs)
			assert.Len(t, bidderRequests, 0)
		} else {
			result := bidderRequests[0]
			assert.Nil(t, errs)
			assert.Equal(t, test.outSourceExt, result.BidRequest.Source.Ext, test.description+":Source.Ext")
			assert.Equal(t, test.outRequestExt, result.BidRequest.Ext, test.description+":Ext")
		}
	}
}

func TestExtractBidRequestExt(t *testing.T) {
	var boolFalse, boolTrue *bool = new(bool), new(bool)
	*boolFalse = false
	*boolTrue = true

	testCases := []struct {
		desc          string
		inBidRequest  *openrtb2.BidRequest
		outRequestExt *openrtb_ext.ExtRequest
		outError      error
	}{
		{
			desc:         "Valid vastxml.returnCreative set to false",
			inBidRequest: &openrtb2.BidRequest{Ext: json.RawMessage(`{"prebid":{"debug":true,"cache":{"vastxml":{"returnCreative":false}}}}`)},
			outRequestExt: &openrtb_ext.ExtRequest{
				Prebid: openrtb_ext.ExtRequestPrebid{
					Debug: true,
					Cache: &openrtb_ext.ExtRequestPrebidCache{
						VastXML: &openrtb_ext.ExtRequestPrebidCacheVAST{
							ReturnCreative: boolFalse,
						},
					},
				},
			},
			outError: nil,
		},
		{
			desc:         "Valid vastxml.returnCreative set to true",
			inBidRequest: &openrtb2.BidRequest{Ext: json.RawMessage(`{"prebid":{"debug":true,"cache":{"vastxml":{"returnCreative":true}}}}`)},
			outRequestExt: &openrtb_ext.ExtRequest{
				Prebid: openrtb_ext.ExtRequestPrebid{
					Debug: true,
					Cache: &openrtb_ext.ExtRequestPrebidCache{
						VastXML: &openrtb_ext.ExtRequestPrebidCacheVAST{
							ReturnCreative: boolTrue,
						},
					},
				},
			},
			outError: nil,
		},
		{
			desc:          "bidRequest nil, we expect an error",
			inBidRequest:  nil,
			outRequestExt: &openrtb_ext.ExtRequest{},
			outError:      fmt.Errorf("Error bidRequest should not be nil"),
		},
		{
			desc:          "Non-nil bidRequest with empty Ext, we expect a blank requestExt",
			inBidRequest:  &openrtb2.BidRequest{},
			outRequestExt: &openrtb_ext.ExtRequest{},
			outError:      nil,
		},
		{
			desc:          "Non-nil bidRequest with non-empty, invalid Ext, we expect unmarshaling error",
			inBidRequest:  &openrtb2.BidRequest{Ext: json.RawMessage(`invalid`)},
			outRequestExt: &openrtb_ext.ExtRequest{},
			outError:      fmt.Errorf("Error decoding Request.ext : invalid character 'i' looking for beginning of value"),
		},
	}
	for _, test := range testCases {
		actualRequestExt, actualErr := extractBidRequestExt(test.inBidRequest)

		// Given that assert.Equal asserts pointer variable equality based on the equality of the referenced values (as opposed to
		// the memory addresses) the call below asserts whether or not *test.outRequestExt.Prebid.Cache.VastXML.ReturnCreative boolean
		// value is equal to that of *actualRequestExt.Prebid.Cache.VastXML.ReturnCreative
		assert.Equal(t, test.outRequestExt, actualRequestExt, "%s. Unexpected RequestExt value. \n", test.desc)
		assert.Equal(t, test.outError, actualErr, "%s. Unexpected error value. \n", test.desc)
	}
}

func TestGetExtCacheInstructions(t *testing.T) {
	var boolFalse, boolTrue *bool = new(bool), new(bool)
	*boolFalse = false
	*boolTrue = true

	testCases := []struct {
		desc                 string
		inRequestExt         *openrtb_ext.ExtRequest
		outCacheInstructions extCacheInstructions
	}{
		{
			desc:         "Nil inRequestExt, all cache flags false except for returnCreative that defaults to true",
			inRequestExt: nil,
			outCacheInstructions: extCacheInstructions{
				cacheBids:      false,
				cacheVAST:      false,
				returnCreative: true,
			},
		},
		{
			desc:         "Non-nil inRequestExt, nil Cache field, all cache flags false except for returnCreative that defaults to true",
			inRequestExt: &openrtb_ext.ExtRequest{Prebid: openrtb_ext.ExtRequestPrebid{Cache: nil}},
			outCacheInstructions: extCacheInstructions{
				cacheBids:      false,
				cacheVAST:      false,
				returnCreative: true,
			},
		},
		{
			desc: "Non-nil Cache field, both ExtRequestPrebidCacheBids and ExtRequestPrebidCacheVAST nil returnCreative that defaults to true",
			inRequestExt: &openrtb_ext.ExtRequest{
				Prebid: openrtb_ext.ExtRequestPrebid{
					Cache: &openrtb_ext.ExtRequestPrebidCache{
						Bids:    nil,
						VastXML: nil,
					},
				},
			},
			outCacheInstructions: extCacheInstructions{
				cacheBids:      false,
				cacheVAST:      false,
				returnCreative: true,
			},
		},
		{
			desc: "Non-nil ExtRequest.Cache.ExtRequestPrebidCacheVAST with unspecified ReturnCreative field, cacheVAST = true and returnCreative defaults to true",
			inRequestExt: &openrtb_ext.ExtRequest{
				Prebid: openrtb_ext.ExtRequestPrebid{
					Cache: &openrtb_ext.ExtRequestPrebidCache{
						Bids:    nil,
						VastXML: &openrtb_ext.ExtRequestPrebidCacheVAST{},
					},
				},
			},
			outCacheInstructions: extCacheInstructions{
				cacheBids:      false,
				cacheVAST:      true,
				returnCreative: true, // default value
			},
		},
		{
			desc: "Non-nil ExtRequest.Cache.ExtRequestPrebidCacheVAST where ReturnCreative is set to false, cacheVAST = true and returnCreative = false",
			inRequestExt: &openrtb_ext.ExtRequest{
				Prebid: openrtb_ext.ExtRequestPrebid{
					Cache: &openrtb_ext.ExtRequestPrebidCache{
						Bids:    nil,
						VastXML: &openrtb_ext.ExtRequestPrebidCacheVAST{ReturnCreative: boolFalse},
					},
				},
			},
			outCacheInstructions: extCacheInstructions{
				cacheBids:      false,
				cacheVAST:      true,
				returnCreative: false,
			},
		},
		{
			desc: "Non-nil ExtRequest.Cache.ExtRequestPrebidCacheVAST where ReturnCreative is set to true, cacheVAST = true and returnCreative = true",
			inRequestExt: &openrtb_ext.ExtRequest{
				Prebid: openrtb_ext.ExtRequestPrebid{
					Cache: &openrtb_ext.ExtRequestPrebidCache{
						Bids:    nil,
						VastXML: &openrtb_ext.ExtRequestPrebidCacheVAST{ReturnCreative: boolTrue},
					},
				},
			},
			outCacheInstructions: extCacheInstructions{
				cacheBids:      false,
				cacheVAST:      true,
				returnCreative: true,
			},
		},
		{
			desc: "Non-nil ExtRequest.Cache.ExtRequestPrebidCacheBids with unspecified ReturnCreative field, cacheBids = true and returnCreative defaults to true",
			inRequestExt: &openrtb_ext.ExtRequest{
				Prebid: openrtb_ext.ExtRequestPrebid{
					Cache: &openrtb_ext.ExtRequestPrebidCache{
						Bids:    &openrtb_ext.ExtRequestPrebidCacheBids{},
						VastXML: nil,
					},
				},
			},
			outCacheInstructions: extCacheInstructions{
				cacheBids:      true,
				cacheVAST:      false,
				returnCreative: true, // default value
			},
		},
		{
			desc: "Non-nil ExtRequest.Cache.ExtRequestPrebidCacheBids where ReturnCreative is set to false, cacheBids = true and returnCreative  = false",
			inRequestExt: &openrtb_ext.ExtRequest{
				Prebid: openrtb_ext.ExtRequestPrebid{
					Cache: &openrtb_ext.ExtRequestPrebidCache{
						Bids:    &openrtb_ext.ExtRequestPrebidCacheBids{ReturnCreative: boolFalse},
						VastXML: nil,
					},
				},
			},
			outCacheInstructions: extCacheInstructions{
				cacheBids:      true,
				cacheVAST:      false,
				returnCreative: false,
			},
		},
		{
			desc: "Non-nil ExtRequest.Cache.ExtRequestPrebidCacheBids where ReturnCreative is set to true, cacheBids = true and returnCreative  = true",
			inRequestExt: &openrtb_ext.ExtRequest{
				Prebid: openrtb_ext.ExtRequestPrebid{
					Cache: &openrtb_ext.ExtRequestPrebidCache{
						Bids:    &openrtb_ext.ExtRequestPrebidCacheBids{ReturnCreative: boolTrue},
						VastXML: nil,
					},
				},
			},
			outCacheInstructions: extCacheInstructions{
				cacheBids:      true,
				cacheVAST:      false,
				returnCreative: true,
			},
		},
		{
			desc: "Non-nil ExtRequest.Cache.ExtRequestPrebidCacheBids and ExtRequest.Cache.ExtRequestPrebidCacheVAST, neither specify a ReturnCreative field value, all extCacheInstructions fields set to true",
			inRequestExt: &openrtb_ext.ExtRequest{
				Prebid: openrtb_ext.ExtRequestPrebid{
					Cache: &openrtb_ext.ExtRequestPrebidCache{
						Bids:    &openrtb_ext.ExtRequestPrebidCacheBids{},
						VastXML: &openrtb_ext.ExtRequestPrebidCacheVAST{},
					},
				},
			},
			outCacheInstructions: extCacheInstructions{
				cacheBids:      true,
				cacheVAST:      true,
				returnCreative: true,
			},
		},
		{
			desc: "Non-nil ExtRequest.Cache.ExtRequestPrebidCacheBids and ExtRequest.Cache.ExtRequestPrebidCacheVAST sets ReturnCreative to true, all extCacheInstructions fields set to true",
			inRequestExt: &openrtb_ext.ExtRequest{
				Prebid: openrtb_ext.ExtRequestPrebid{
					Cache: &openrtb_ext.ExtRequestPrebidCache{
						Bids:    &openrtb_ext.ExtRequestPrebidCacheBids{},
						VastXML: &openrtb_ext.ExtRequestPrebidCacheVAST{ReturnCreative: boolTrue},
					},
				},
			},
			outCacheInstructions: extCacheInstructions{
				cacheBids:      true,
				cacheVAST:      true,
				returnCreative: true,
			},
		},
		{
			desc: "Non-nil ExtRequest.Cache.ExtRequestPrebidCacheBids and ExtRequest.Cache.ExtRequestPrebidCacheVAST sets ReturnCreative to false, returnCreative = false",
			inRequestExt: &openrtb_ext.ExtRequest{
				Prebid: openrtb_ext.ExtRequestPrebid{
					Cache: &openrtb_ext.ExtRequestPrebidCache{
						Bids:    &openrtb_ext.ExtRequestPrebidCacheBids{},
						VastXML: &openrtb_ext.ExtRequestPrebidCacheVAST{ReturnCreative: boolFalse},
					},
				},
			},
			outCacheInstructions: extCacheInstructions{
				cacheBids:      true,
				cacheVAST:      true,
				returnCreative: false,
			},
		},
		{
			desc: "Non-nil ExtRequest.Cache.ExtRequestPrebidCacheVAST and ExtRequest.Cache.ExtRequestPrebidCacheBids sets ReturnCreative to true, all extCacheInstructions fields set to true",
			inRequestExt: &openrtb_ext.ExtRequest{
				Prebid: openrtb_ext.ExtRequestPrebid{
					Cache: &openrtb_ext.ExtRequestPrebidCache{
						Bids:    &openrtb_ext.ExtRequestPrebidCacheBids{ReturnCreative: boolTrue},
						VastXML: &openrtb_ext.ExtRequestPrebidCacheVAST{},
					},
				},
			},
			outCacheInstructions: extCacheInstructions{
				cacheBids:      true,
				cacheVAST:      true,
				returnCreative: true,
			},
		},
		{
			desc: "Non-nil ExtRequest.Cache.ExtRequestPrebidCacheVAST and ExtRequest.Cache.ExtRequestPrebidCacheBids sets ReturnCreative to false, returnCreative = false",
			inRequestExt: &openrtb_ext.ExtRequest{
				Prebid: openrtb_ext.ExtRequestPrebid{
					Cache: &openrtb_ext.ExtRequestPrebidCache{
						Bids:    &openrtb_ext.ExtRequestPrebidCacheBids{ReturnCreative: boolFalse},
						VastXML: &openrtb_ext.ExtRequestPrebidCacheVAST{},
					},
				},
			},
			outCacheInstructions: extCacheInstructions{
				cacheBids:      true,
				cacheVAST:      true,
				returnCreative: false,
			},
		},
		{
			desc: "Non-nil ExtRequest.Cache.ExtRequestPrebidCacheVAST and ExtRequest.Cache.ExtRequestPrebidCacheBids set different ReturnCreative values, returnCreative = true because one of them is true",
			inRequestExt: &openrtb_ext.ExtRequest{
				Prebid: openrtb_ext.ExtRequestPrebid{
					Cache: &openrtb_ext.ExtRequestPrebidCache{
						Bids:    &openrtb_ext.ExtRequestPrebidCacheBids{ReturnCreative: boolFalse},
						VastXML: &openrtb_ext.ExtRequestPrebidCacheVAST{ReturnCreative: boolTrue},
					},
				},
			},
			outCacheInstructions: extCacheInstructions{
				cacheBids:      true,
				cacheVAST:      true,
				returnCreative: true,
			},
		},
		{
			desc: "Non-nil ExtRequest.Cache.ExtRequestPrebidCacheVAST and ExtRequest.Cache.ExtRequestPrebidCacheBids set different ReturnCreative values, returnCreative = true because one of them is true",
			inRequestExt: &openrtb_ext.ExtRequest{
				Prebid: openrtb_ext.ExtRequestPrebid{
					Cache: &openrtb_ext.ExtRequestPrebidCache{
						Bids:    &openrtb_ext.ExtRequestPrebidCacheBids{ReturnCreative: boolTrue},
						VastXML: &openrtb_ext.ExtRequestPrebidCacheVAST{ReturnCreative: boolFalse},
					},
				},
			},
			outCacheInstructions: extCacheInstructions{
				cacheBids:      true,
				cacheVAST:      true,
				returnCreative: true,
			},
		},
	}

	for _, test := range testCases {
		cacheInstructions := getExtCacheInstructions(test.inRequestExt)

		assert.Equal(t, test.outCacheInstructions.cacheBids, cacheInstructions.cacheBids, "%s. Unexpected shouldCacheBids value. \n", test.desc)
		assert.Equal(t, test.outCacheInstructions.cacheVAST, cacheInstructions.cacheVAST, "%s. Unexpected shouldCacheVAST value. \n", test.desc)
		assert.Equal(t, test.outCacheInstructions.returnCreative, cacheInstructions.returnCreative, "%s. Unexpected returnCreative value. \n", test.desc)
	}
}

func TestGetExtTargetData(t *testing.T) {
	type inTest struct {
		requestExt        *openrtb_ext.ExtRequest
		cacheInstructions *extCacheInstructions
	}
	type outTest struct {
		targetData    *targetData
		nilTargetData bool
	}
	testCases := []struct {
		desc string
		in   inTest
		out  outTest
	}{
		{
			"nil requestExt, nil outTargetData",
			inTest{
				requestExt: nil,
				cacheInstructions: &extCacheInstructions{
					cacheBids: true,
					cacheVAST: true,
				},
			},
			outTest{targetData: nil, nilTargetData: true},
		},
		{
			"Valid requestExt, nil Targeting field, nil outTargetData",
			inTest{
				requestExt: &openrtb_ext.ExtRequest{
					Prebid: openrtb_ext.ExtRequestPrebid{
						Targeting: nil,
					},
				},
				cacheInstructions: &extCacheInstructions{
					cacheBids: true,
					cacheVAST: true,
				},
			},
			outTest{targetData: nil, nilTargetData: true},
		},
		{
			"Valid targeting data in requestExt, valid outTargetData",
			inTest{
				requestExt: &openrtb_ext.ExtRequest{
					Prebid: openrtb_ext.ExtRequestPrebid{
						Targeting: &openrtb_ext.ExtRequestTargeting{
							PriceGranularity: openrtb_ext.PriceGranularity{
								Precision: 2,
								Ranges:    []openrtb_ext.GranularityRange{{Min: 0.00, Max: 5.00, Increment: 1.00}},
							},
							IncludeWinners:    true,
							IncludeBidderKeys: true,
						},
					},
				},
				cacheInstructions: &extCacheInstructions{
					cacheBids: true,
					cacheVAST: true,
				},
			},
			outTest{
				targetData: &targetData{
					priceGranularity: openrtb_ext.PriceGranularity{
						Precision: 2,
						Ranges:    []openrtb_ext.GranularityRange{{Min: 0.00, Max: 5.00, Increment: 1.00}},
					},
					includeWinners:    true,
					includeBidderKeys: true,
					includeCacheBids:  true,
					includeCacheVast:  true,
				},
				nilTargetData: false,
			},
		},
	}
	for _, test := range testCases {
		actualTargetData := getExtTargetData(test.in.requestExt, test.in.cacheInstructions)

		if test.out.nilTargetData {
			assert.Nil(t, actualTargetData, "%s. Targeting data should be nil. \n", test.desc)
		} else {
			assert.NotNil(t, actualTargetData, "%s. Targeting data should NOT be nil. \n", test.desc)
			assert.Equal(t, *test.out.targetData, *actualTargetData, "%s. Unexpected targeting data value. \n", test.desc)
		}
	}
}

func TestGetDebugInfo(t *testing.T) {
	type inTest struct {
		bidRequest *openrtb2.BidRequest
		requestExt *openrtb_ext.ExtRequest
	}
	testCases := []struct {
		desc string
		in   inTest
		out  bool
	}{
		{
			desc: "Nil bid request, nil requestExt",
			in:   inTest{nil, nil},
			out:  false,
		},
		{
			desc: "bid request test == 0, nil requestExt",
			in:   inTest{&openrtb2.BidRequest{Test: 0}, nil},
			out:  false,
		},
		{
			desc: "Nil bid request, requestExt debug flag false",
			in:   inTest{nil, &openrtb_ext.ExtRequest{Prebid: openrtb_ext.ExtRequestPrebid{Debug: false}}},
			out:  false,
		},
		{
			desc: "bid request test == 0, requestExt debug flag false",
			in:   inTest{&openrtb2.BidRequest{Test: 0}, &openrtb_ext.ExtRequest{Prebid: openrtb_ext.ExtRequestPrebid{Debug: false}}},
			out:  false,
		},
		{
			desc: "bid request test == 1, requestExt debug flag false",
			in:   inTest{&openrtb2.BidRequest{Test: 1}, &openrtb_ext.ExtRequest{Prebid: openrtb_ext.ExtRequestPrebid{Debug: false}}},
			out:  true,
		},
		{
			desc: "bid request test == 0, requestExt debug flag true",
			in:   inTest{&openrtb2.BidRequest{Test: 0}, &openrtb_ext.ExtRequest{Prebid: openrtb_ext.ExtRequestPrebid{Debug: true}}},
			out:  true,
		},
		{
			desc: "bid request test == 1, requestExt debug flag true",
			in:   inTest{&openrtb2.BidRequest{Test: 1}, &openrtb_ext.ExtRequest{Prebid: openrtb_ext.ExtRequestPrebid{Debug: true}}},
			out:  true,
		},
	}
	for _, test := range testCases {
		actualDebugInfo := getDebugInfo(test.in.bidRequest, test.in.requestExt)

		assert.Equal(t, test.out, actualDebugInfo, "%s. Unexpected debug value. \n", test.desc)
	}
}

func TestGetExtBidAdjustmentFactors(t *testing.T) {
	testCases := []struct {
		desc                    string
		inRequestExt            *openrtb_ext.ExtRequest
		outBidAdjustmentFactors map[string]float64
	}{
		{
			desc:                    "Nil request ext",
			inRequestExt:            nil,
			outBidAdjustmentFactors: nil,
		},
		{
			desc:                    "Non-nil request ext, nil BidAdjustmentFactors field",
			inRequestExt:            &openrtb_ext.ExtRequest{Prebid: openrtb_ext.ExtRequestPrebid{BidAdjustmentFactors: nil}},
			outBidAdjustmentFactors: nil,
		},
		{
			desc:                    "Non-nil request ext, valid BidAdjustmentFactors field",
			inRequestExt:            &openrtb_ext.ExtRequest{Prebid: openrtb_ext.ExtRequestPrebid{BidAdjustmentFactors: map[string]float64{"bid-factor": 1.0}}},
			outBidAdjustmentFactors: map[string]float64{"bid-factor": 1.0},
		},
	}
	for _, test := range testCases {
		actualBidAdjustmentFactors := getExtBidAdjustmentFactors(test.inRequestExt)

		assert.Equal(t, test.outBidAdjustmentFactors, actualBidAdjustmentFactors, "%s. Unexpected BidAdjustmentFactors value. \n", test.desc)
	}
}

func TestCleanOpenRTBRequestsLMT(t *testing.T) {
	var (
		enabled  int8 = 1
		disabled int8 = 0
	)
	testCases := []struct {
		description         string
		lmt                 *int8
		enforceLMT          bool
		expectDataScrub     bool
		expectPrivacyLabels metrics.PrivacyLabels
	}{
		{
			description:     "Feature Flag Enabled - OpenTRB Enabled",
			lmt:             &enabled,
			enforceLMT:      true,
			expectDataScrub: true,
			expectPrivacyLabels: metrics.PrivacyLabels{
				LMTEnforced: true,
			},
		},
		{
			description:     "Feature Flag Disabled - OpenTRB Enabled",
			lmt:             &enabled,
			enforceLMT:      false,
			expectDataScrub: false,
			expectPrivacyLabels: metrics.PrivacyLabels{
				LMTEnforced: false,
			},
		},
		{
			description:     "Feature Flag Enabled - OpenTRB Disabled",
			lmt:             &disabled,
			enforceLMT:      true,
			expectDataScrub: false,
			expectPrivacyLabels: metrics.PrivacyLabels{
				LMTEnforced: false,
			},
		},
		{
			description:     "Feature Flag Disabled - OpenTRB Disabled",
			lmt:             &disabled,
			enforceLMT:      false,
			expectDataScrub: false,
			expectPrivacyLabels: metrics.PrivacyLabels{
				LMTEnforced: false,
			},
		},
	}

	for _, test := range testCases {
		req := newBidRequest(t)
		req.Device.Lmt = test.lmt

		auctionReq := AuctionRequest{
			BidRequest: req,
			UserSyncs:  &emptyUsersync{},
		}

		privacyConfig := config.Privacy{
			LMT: config.LMT{
				Enforce: test.enforceLMT,
			},
		}

		bidderToSyncerKey := map[string]string{}
		permissions := permissionsMock{allowAllBidders: true, passGeo: true, passID: true}
		metrics := metrics.MetricsEngineMock{}
<<<<<<< HEAD
		results, privacyLabels, errs := cleanOpenRTBRequests(context.Background(), auctionReq, nil, bidderToSyncerKey, &permissions, &metrics, "0", privacyConfig, nil)
=======
		results, privacyLabels, errs := cleanOpenRTBRequests(context.Background(), auctionReq, nil, &permissions, &metrics, gdpr.SignalNo, privacyConfig, nil)
>>>>>>> 394bbadd
		result := results[0]

		assert.Nil(t, errs)
		if test.expectDataScrub {
			assert.Equal(t, result.BidRequest.User.BuyerUID, "", test.description+":User.BuyerUID")
			assert.Equal(t, result.BidRequest.Device.DIDMD5, "", test.description+":Device.DIDMD5")
		} else {
			assert.NotEqual(t, result.BidRequest.User.BuyerUID, "", test.description+":User.BuyerUID")
			assert.NotEqual(t, result.BidRequest.Device.DIDMD5, "", test.description+":Device.DIDMD5")
		}
		assert.Equal(t, test.expectPrivacyLabels, privacyLabels, test.description+":PrivacyLabels")
	}
}

func TestCleanOpenRTBRequestsGDPR(t *testing.T) {
	tcf2Consent := "COzTVhaOzTVhaGvAAAENAiCIAP_AAH_AAAAAAEEUACCKAAA"
	trueValue, falseValue := true, false

	testCases := []struct {
		description         string
		gdprAccountEnabled  *bool
		gdprHostEnabled     bool
		gdpr                string
		gdprConsent         string
		gdprScrub           bool
		permissionsError    error
		gdprDefaultValue    string
		expectPrivacyLabels metrics.PrivacyLabels
		expectError         bool
	}{
		{
			description:        "Enforce - TCF Invalid",
			gdprAccountEnabled: &trueValue,
			gdprHostEnabled:    true,
			gdpr:               "1",
			gdprConsent:        "malformed",
			gdprScrub:          false,
			gdprDefaultValue:   "1",
			expectPrivacyLabels: metrics.PrivacyLabels{
				GDPREnforced:   true,
				GDPRTCFVersion: "",
			},
		},
		{
			description:        "Enforce",
			gdprAccountEnabled: &trueValue,
			gdprHostEnabled:    true,
			gdpr:               "1",
			gdprConsent:        tcf2Consent,
			gdprScrub:          true,
			gdprDefaultValue:   "1",
			expectPrivacyLabels: metrics.PrivacyLabels{
				GDPREnforced:   true,
				GDPRTCFVersion: metrics.TCFVersionV2,
			},
		},
		{
			description:        "Not Enforce",
			gdprAccountEnabled: &trueValue,
			gdprHostEnabled:    true,
			gdpr:               "0",
			gdprConsent:        tcf2Consent,
			gdprScrub:          false,
			gdprDefaultValue:   "1",
			expectPrivacyLabels: metrics.PrivacyLabels{
				GDPREnforced:   false,
				GDPRTCFVersion: "",
			},
		},
		{
			description:        "Enforce; GDPR signal extraction error",
			gdprAccountEnabled: &trueValue,
			gdprHostEnabled:    true,
			gdpr:               "0{",
			gdprConsent:        tcf2Consent,
			gdprScrub:          true,
			gdprDefaultValue:   "1",
			expectPrivacyLabels: metrics.PrivacyLabels{
				GDPREnforced:   true,
				GDPRTCFVersion: metrics.TCFVersionV2,
			},
			expectError: true,
		},
		{
			description:        "Enforce; account GDPR enabled, host GDPR setting disregarded",
			gdprAccountEnabled: &trueValue,
			gdprHostEnabled:    false,
			gdpr:               "1",
			gdprConsent:        tcf2Consent,
			gdprScrub:          true,
			gdprDefaultValue:   "1",
			expectPrivacyLabels: metrics.PrivacyLabels{
				GDPREnforced:   true,
				GDPRTCFVersion: metrics.TCFVersionV2,
			},
		},
		{
			description:        "Not Enforce; account GDPR disabled, host GDPR setting disregarded",
			gdprAccountEnabled: &falseValue,
			gdprHostEnabled:    true,
			gdpr:               "1",
			gdprConsent:        tcf2Consent,
			gdprScrub:          false,
			gdprDefaultValue:   "1",
			expectPrivacyLabels: metrics.PrivacyLabels{
				GDPREnforced:   false,
				GDPRTCFVersion: "",
			},
		},
		{
			description:        "Enforce; account GDPR not specified, host GDPR enabled",
			gdprAccountEnabled: nil,
			gdprHostEnabled:    true,
			gdpr:               "1",
			gdprConsent:        tcf2Consent,
			gdprScrub:          true,
			gdprDefaultValue:   "1",
			expectPrivacyLabels: metrics.PrivacyLabels{
				GDPREnforced:   true,
				GDPRTCFVersion: metrics.TCFVersionV2,
			},
		},
		{
			description:        "Not Enforce; account GDPR not specified, host GDPR disabled",
			gdprAccountEnabled: nil,
			gdprHostEnabled:    false,
			gdpr:               "1",
			gdprConsent:        tcf2Consent,
			gdprScrub:          false,
			gdprDefaultValue:   "1",
			expectPrivacyLabels: metrics.PrivacyLabels{
				GDPREnforced:   false,
				GDPRTCFVersion: "",
			},
		},
		{
			description:        "Enforce - Ambiguous signal, don't sync user if ambiguous",
			gdprAccountEnabled: nil,
			gdprHostEnabled:    true,
			gdpr:               "null",
			gdprConsent:        tcf2Consent,
			gdprScrub:          true,
			gdprDefaultValue:   "1",
			expectPrivacyLabels: metrics.PrivacyLabels{
				GDPREnforced:   true,
				GDPRTCFVersion: metrics.TCFVersionV2,
			},
		},
		{
			description:        "Not Enforce - Ambiguous signal, sync user if ambiguous",
			gdprAccountEnabled: nil,
			gdprHostEnabled:    true,
			gdpr:               "null",
			gdprConsent:        tcf2Consent,
			gdprScrub:          false,
			gdprDefaultValue:   "0",
			expectPrivacyLabels: metrics.PrivacyLabels{
				GDPREnforced:   false,
				GDPRTCFVersion: "",
			},
		},
		{
			description:        "Enforce - error while checking if personal info is allowed",
			gdprAccountEnabled: nil,
			gdprHostEnabled:    true,
			gdpr:               "1",
			gdprConsent:        tcf2Consent,
			gdprScrub:          true,
			permissionsError:   errors.New("Some error"),
			gdprDefaultValue:   "1",
			expectPrivacyLabels: metrics.PrivacyLabels{
				GDPREnforced:   true,
				GDPRTCFVersion: metrics.TCFVersionV2,
			},
		},
	}

	for _, test := range testCases {
		req := newBidRequest(t)
		req.User.Ext = json.RawMessage(`{"consent":"` + test.gdprConsent + `"}`)
		req.Regs = &openrtb2.Regs{
			Ext: json.RawMessage(`{"gdpr":` + test.gdpr + `}`),
		}

		privacyConfig := config.Privacy{
			GDPR: config.GDPR{
				Enabled:      test.gdprHostEnabled,
				DefaultValue: test.gdprDefaultValue,
				TCF2: config.TCF2{
					Enabled: true,
				},
			},
		}

		accountConfig := config.Account{
			GDPR: config.AccountGDPR{
				Enabled: test.gdprAccountEnabled,
			},
		}

		auctionReq := AuctionRequest{
			BidRequest: req,
			UserSyncs:  &emptyUsersync{},
			Account:    accountConfig,
		}

<<<<<<< HEAD
		bidderToSyncerKey := map[string]string{}
=======
		gdprDefaultValue := gdpr.SignalYes
		if test.gdprDefaultValue == "0" {
			gdprDefaultValue = gdpr.SignalNo
		}

>>>>>>> 394bbadd
		results, privacyLabels, errs := cleanOpenRTBRequests(
			context.Background(),
			auctionReq,
			nil,
			bidderToSyncerKey,
			&permissionsMock{allowAllBidders: true, passGeo: !test.gdprScrub, passID: !test.gdprScrub, activitiesError: test.permissionsError},
			&metrics.MetricsEngineMock{},
			gdprDefaultValue,
			privacyConfig,
			nil)
		result := results[0]

		if test.expectError {
			assert.NotNil(t, errs)
		} else {
			assert.Nil(t, errs)
		}

		if test.gdprScrub {
			assert.Equal(t, result.BidRequest.User.BuyerUID, "", test.description+":User.BuyerUID")
			assert.Equal(t, result.BidRequest.Device.DIDMD5, "", test.description+":Device.DIDMD5")
		} else {
			assert.NotEqual(t, result.BidRequest.User.BuyerUID, "", test.description+":User.BuyerUID")
			assert.NotEqual(t, result.BidRequest.Device.DIDMD5, "", test.description+":Device.DIDMD5")
		}
		assert.Equal(t, test.expectPrivacyLabels, privacyLabels, test.description+":PrivacyLabels")
	}
}

func TestCleanOpenRTBRequestsGDPRBlockBidRequest(t *testing.T) {
	testCases := []struct {
		description            string
		gdprEnforced           bool
		gdprAllowedBidders     []openrtb_ext.BidderName
		expectedBidders        []openrtb_ext.BidderName
		expectedBlockedBidders []openrtb_ext.BidderName
	}{
		{
			description:            "gdpr enforced, one request allowed and one request blocked",
			gdprEnforced:           true,
			gdprAllowedBidders:     []openrtb_ext.BidderName{openrtb_ext.BidderAppnexus},
			expectedBidders:        []openrtb_ext.BidderName{openrtb_ext.BidderAppnexus},
			expectedBlockedBidders: []openrtb_ext.BidderName{openrtb_ext.BidderRubicon},
		},
		{
			description:            "gdpr enforced, two requests allowed and no requests blocked",
			gdprEnforced:           true,
			gdprAllowedBidders:     []openrtb_ext.BidderName{openrtb_ext.BidderAppnexus, openrtb_ext.BidderRubicon},
			expectedBidders:        []openrtb_ext.BidderName{openrtb_ext.BidderAppnexus, openrtb_ext.BidderRubicon},
			expectedBlockedBidders: []openrtb_ext.BidderName{},
		},
		{
			description:            "gdpr not enforced, two requests allowed and no requests blocked",
			gdprEnforced:           false,
			gdprAllowedBidders:     []openrtb_ext.BidderName{},
			expectedBidders:        []openrtb_ext.BidderName{openrtb_ext.BidderAppnexus, openrtb_ext.BidderRubicon},
			expectedBlockedBidders: []openrtb_ext.BidderName{},
		},
	}

	for _, test := range testCases {
		req := newBidRequest(t)
		req.Regs = &openrtb2.Regs{
			Ext: json.RawMessage(`{"gdpr":1}`),
		}
		req.Imp[0].Ext = json.RawMessage(`{"appnexus": {"placementId": 1}, "rubicon": {}}`)

		privacyConfig := config.Privacy{
			GDPR: config.GDPR{
				Enabled:      test.gdprEnforced,
				DefaultValue: "0",
				TCF2: config.TCF2{
					Enabled: true,
				},
			},
		}

		accountConfig := config.Account{
			GDPR: config.AccountGDPR{
				Enabled: nil,
			},
		}

		auctionReq := AuctionRequest{
			BidRequest: req,
			UserSyncs:  &emptyUsersync{},
			Account:    accountConfig,
		}

		metricsMock := metrics.MetricsEngineMock{}
		metricsMock.Mock.On("RecordAdapterGDPRRequestBlocked", mock.Anything).Return()

		bidderToSyncerKey := map[string]string{}
		results, _, errs := cleanOpenRTBRequests(
			context.Background(),
			auctionReq,
			nil,
			bidderToSyncerKey,
			&permissionsMock{allowedBidders: test.gdprAllowedBidders, passGeo: true, passID: true, activitiesError: nil},
			&metricsMock,
			gdpr.SignalNo,
			privacyConfig,
			nil)

		// extract bidder name from each request in the results
		bidders := []openrtb_ext.BidderName{}
		for _, req := range results {
			bidders = append(bidders, req.BidderName)
		}

		assert.Empty(t, errs, test.description)
		assert.ElementsMatch(t, bidders, test.expectedBidders, test.description)

		for _, blockedBidder := range test.expectedBlockedBidders {
			metricsMock.AssertCalled(t, "RecordAdapterGDPRRequestBlocked", blockedBidder)
		}
		for _, allowedBidder := range test.expectedBidders {
			metricsMock.AssertNotCalled(t, "RecordAdapterGDPRRequestBlocked", allowedBidder)
		}
	}
}

// newAdapterAliasBidRequest builds a BidRequest with aliases
func newAdapterAliasBidRequest(t *testing.T) *openrtb2.BidRequest {
	dnt := int8(1)
	return &openrtb2.BidRequest{
		Site: &openrtb2.Site{
			Page:   "www.some.domain.com",
			Domain: "domain.com",
			Publisher: &openrtb2.Publisher{
				ID: "some-publisher-id",
			},
		},
		Device: &openrtb2.Device{
			DIDMD5:   "some device ID hash",
			UA:       "Mozilla/5.0 (Macintosh; Intel Mac OS X 10_13_5) AppleWebKit/537.36 (KHTML, like Gecko) Chrome/67.0.3396.87 Safari/537.36",
			IFA:      "ifa",
			IP:       "132.173.230.74",
			DNT:      &dnt,
			Language: "EN",
		},
		Source: &openrtb2.Source{
			TID: "61018dc9-fa61-4c41-b7dc-f90b9ae80e87",
		},
		User: &openrtb2.User{
			ID:       "our-id",
			BuyerUID: "their-id",
			Ext:      json.RawMessage(`{"consent":"BONciguONcjGKADACHENAOLS1rAHDAFAAEAASABQAMwAeACEAFw"}`),
		},
		Regs: &openrtb2.Regs{
			Ext: json.RawMessage(`{"gdpr":1}`),
		},
		Imp: []openrtb2.Imp{{
			ID: "some-imp-id",
			Banner: &openrtb2.Banner{
				Format: []openrtb2.Format{{
					W: 300,
					H: 250,
				}, {
					W: 300,
					H: 600,
				}},
			},
			Ext: json.RawMessage(`{"appnexus": {"placementId": 1},"brightroll": {"placementId": 105}}`),
		}},
		Ext: json.RawMessage(`{"prebid":{"aliases":{"brightroll":"appnexus"}}}`),
	}
}

func newBidRequest(t *testing.T) *openrtb2.BidRequest {
	return &openrtb2.BidRequest{
		Site: &openrtb2.Site{
			Page:   "www.some.domain.com",
			Domain: "domain.com",
			Publisher: &openrtb2.Publisher{
				ID: "some-publisher-id",
			},
		},
		Device: &openrtb2.Device{
			DIDMD5:   "some device ID hash",
			UA:       "Mozilla/5.0 (Macintosh; Intel Mac OS X 10_13_5) AppleWebKit/537.36 (KHTML, like Gecko) Chrome/67.0.3396.87 Safari/537.36",
			IFA:      "ifa",
			IP:       "132.173.230.74",
			Language: "EN",
		},
		Source: &openrtb2.Source{
			TID: "61018dc9-fa61-4c41-b7dc-f90b9ae80e87",
		},
		User: &openrtb2.User{
			ID:       "our-id",
			BuyerUID: "their-id",
			Yob:      1982,
			Ext:      json.RawMessage(`{}`),
		},
		Imp: []openrtb2.Imp{{
			ID: "some-imp-id",
			Banner: &openrtb2.Banner{
				Format: []openrtb2.Format{{
					W: 300,
					H: 250,
				}, {
					W: 300,
					H: 600,
				}},
			},
			Ext: json.RawMessage(`{"appnexus": {"placementId": 1}}`),
		}},
	}
}

func TestRandomizeList(t *testing.T) {
	adapters := make([]openrtb_ext.BidderName, 3)
	adapters[0] = openrtb_ext.BidderName("dummy")
	adapters[1] = openrtb_ext.BidderName("dummy2")
	adapters[2] = openrtb_ext.BidderName("dummy3")

	randomizeList(adapters)

	if len(adapters) != 3 {
		t.Errorf("RandomizeList, expected a list of 3, found %d", len(adapters))
	}

	adapters = adapters[0:1]
	randomizeList(adapters)

	if len(adapters) != 1 {
		t.Errorf("RandomizeList, expected a list of 1, found %d", len(adapters))
	}
}

func TestBidderToPrebidChains(t *testing.T) {
	input := openrtb_ext.ExtRequest{
		Prebid: openrtb_ext.ExtRequestPrebid{
			SChains: []*openrtb_ext.ExtRequestPrebidSChain{
				{
					Bidders: []string{"Bidder1", "Bidder2"},
					SChain: openrtb_ext.ExtRequestPrebidSChainSChain{
						Complete: 1,
						Nodes: []*openrtb_ext.ExtRequestPrebidSChainSChainNode{
							{
								ASI:    "asi1",
								SID:    "sid1",
								Name:   "name1",
								RID:    "rid1",
								Domain: "domain1",
								HP:     1,
							},
							{
								ASI:    "asi2",
								SID:    "sid2",
								Name:   "name2",
								RID:    "rid2",
								Domain: "domain2",
								HP:     2,
							},
						},
						Ver: "version1",
					},
				},
				{
					Bidders: []string{"Bidder3", "Bidder4"},
					SChain:  openrtb_ext.ExtRequestPrebidSChainSChain{},
				},
			},
		},
	}

	output, err := BidderToPrebidSChains(&input)

	assert.Nil(t, err)
	assert.Equal(t, len(output), 4)
	assert.Same(t, output["Bidder1"], &input.Prebid.SChains[0].SChain)
	assert.Same(t, output["Bidder2"], &input.Prebid.SChains[0].SChain)
	assert.Same(t, output["Bidder3"], &input.Prebid.SChains[1].SChain)
	assert.Same(t, output["Bidder4"], &input.Prebid.SChains[1].SChain)
}

func TestBidderToPrebidChainsDiscardMultipleChainsForBidder(t *testing.T) {
	input := openrtb_ext.ExtRequest{
		Prebid: openrtb_ext.ExtRequestPrebid{
			SChains: []*openrtb_ext.ExtRequestPrebidSChain{
				{
					Bidders: []string{"Bidder1"},
					SChain:  openrtb_ext.ExtRequestPrebidSChainSChain{},
				},
				{
					Bidders: []string{"Bidder1", "Bidder2"},
					SChain:  openrtb_ext.ExtRequestPrebidSChainSChain{},
				},
			},
		},
	}

	output, err := BidderToPrebidSChains(&input)

	assert.NotNil(t, err)
	assert.Nil(t, output)
}

func TestBidderToPrebidChainsNilSChains(t *testing.T) {
	input := openrtb_ext.ExtRequest{
		Prebid: openrtb_ext.ExtRequestPrebid{
			SChains: nil,
		},
	}

	output, err := BidderToPrebidSChains(&input)

	assert.Nil(t, err)
	assert.Equal(t, len(output), 0)
}

func TestBidderToPrebidChainsZeroLengthSChains(t *testing.T) {
	input := openrtb_ext.ExtRequest{
		Prebid: openrtb_ext.ExtRequestPrebid{
			SChains: []*openrtb_ext.ExtRequestPrebidSChain{},
		},
	}

	output, err := BidderToPrebidSChains(&input)

	assert.Nil(t, err)
	assert.Equal(t, len(output), 0)
}

func TestRemoveUnpermissionedEids(t *testing.T) {
	bidder := "bidderA"

	testCases := []struct {
		description     string
		userExt         json.RawMessage
		eidPermissions  []openrtb_ext.ExtRequestPrebidDataEidPermission
		expectedUserExt json.RawMessage
	}{
		{
			description: "Extension Nil",
			userExt:     nil,
			eidPermissions: []openrtb_ext.ExtRequestPrebidDataEidPermission{
				{Source: "source1", Bidders: []string{"bidderA"}},
			},
			expectedUserExt: nil,
		},
		{
			description: "Extension Empty",
			userExt:     json.RawMessage(`{}`),
			eidPermissions: []openrtb_ext.ExtRequestPrebidDataEidPermission{
				{Source: "source1", Bidders: []string{"bidderA"}},
			},
			expectedUserExt: json.RawMessage(`{}`),
		},
		{
			description: "Extension Empty - Keep Other Data",
			userExt:     json.RawMessage(`{"other":42}`),
			eidPermissions: []openrtb_ext.ExtRequestPrebidDataEidPermission{
				{Source: "source1", Bidders: []string{"bidderA"}},
			},
			expectedUserExt: json.RawMessage(`{"other":42}`),
		},
		{
			description: "Eids Empty",
			userExt:     json.RawMessage(`{"eids":[]}`),
			eidPermissions: []openrtb_ext.ExtRequestPrebidDataEidPermission{
				{Source: "source1", Bidders: []string{"bidderA"}},
			},
			expectedUserExt: json.RawMessage(`{"eids":[]}`),
		},
		{
			description: "Eids Empty - Keep Other Data",
			userExt:     json.RawMessage(`{"eids":[],"other":42}`),
			eidPermissions: []openrtb_ext.ExtRequestPrebidDataEidPermission{
				{Source: "source1", Bidders: []string{"bidderA"}},
			},
			expectedUserExt: json.RawMessage(`{"eids":[],"other":42}`),
		},
		{
			description:     "Allowed By Nil Permissions",
			userExt:         json.RawMessage(`{"eids":[{"source":"source1","id":"anyID"}]}`),
			eidPermissions:  nil,
			expectedUserExt: json.RawMessage(`{"eids":[{"source":"source1","id":"anyID"}]}`),
		},
		{
			description:     "Allowed By Empty Permissions",
			userExt:         json.RawMessage(`{"eids":[{"source":"source1","id":"anyID"}]}`),
			eidPermissions:  []openrtb_ext.ExtRequestPrebidDataEidPermission{},
			expectedUserExt: json.RawMessage(`{"eids":[{"source":"source1","id":"anyID"}]}`),
		},
		{
			description: "Allowed By Specific Bidder",
			userExt:     json.RawMessage(`{"eids":[{"source":"source1","id":"anyID"}]}`),
			eidPermissions: []openrtb_ext.ExtRequestPrebidDataEidPermission{
				{Source: "source1", Bidders: []string{"bidderA"}},
			},
			expectedUserExt: json.RawMessage(`{"eids":[{"source":"source1","id":"anyID"}]}`),
		},
		{
			description: "Allowed By All Bidders",
			userExt:     json.RawMessage(`{"eids":[{"source":"source1","id":"anyID"}]}`),
			eidPermissions: []openrtb_ext.ExtRequestPrebidDataEidPermission{
				{Source: "source1", Bidders: []string{"*"}},
			},
			expectedUserExt: json.RawMessage(`{"eids":[{"source":"source1","id":"anyID"}]}`),
		},
		{
			description: "Allowed By Lack Of Matching Source",
			userExt:     json.RawMessage(`{"eids":[{"source":"source1","id":"anyID"}]}`),
			eidPermissions: []openrtb_ext.ExtRequestPrebidDataEidPermission{
				{Source: "source2", Bidders: []string{"otherBidder"}},
			},
			expectedUserExt: json.RawMessage(`{"eids":[{"source":"source1","id":"anyID"}]}`),
		},
		{
			description: "Allowed - Keep Other Data",
			userExt:     json.RawMessage(`{"eids":[{"source":"source1","id":"anyID"}],"other":42}`),
			eidPermissions: []openrtb_ext.ExtRequestPrebidDataEidPermission{
				{Source: "source1", Bidders: []string{"bidderA"}},
			},
			expectedUserExt: json.RawMessage(`{"eids":[{"source":"source1","id":"anyID"}],"other":42}`),
		},
		{
			description: "Denied",
			userExt:     json.RawMessage(`{"eids":[{"source":"source1","id":"anyID"}]}`),
			eidPermissions: []openrtb_ext.ExtRequestPrebidDataEidPermission{
				{Source: "source1", Bidders: []string{"otherBidder"}},
			},
			expectedUserExt: nil,
		},
		{
			description: "Denied - Keep Other Data",
			userExt:     json.RawMessage(`{"eids":[{"source":"source1","id":"anyID"}],"otherdata":42}`),
			eidPermissions: []openrtb_ext.ExtRequestPrebidDataEidPermission{
				{Source: "source1", Bidders: []string{"otherBidder"}},
			},
			expectedUserExt: json.RawMessage(`{"otherdata":42}`),
		},
		{
			description: "Mix Of Allowed By Specific Bidder, Allowed By Lack Of Matching Source, Denied, Keep Other Data",
			userExt:     json.RawMessage(`{"eids":[{"source":"source1","id":"anyID"},{"source":"source2","id":"anyID"},{"source":"source3","id":"anyID"}],"other":42}`),
			eidPermissions: []openrtb_ext.ExtRequestPrebidDataEidPermission{
				{Source: "source1", Bidders: []string{"bidderA"}},
				{Source: "source3", Bidders: []string{"otherBidder"}},
			},
			expectedUserExt: json.RawMessage(`{"eids":[{"source":"source1","id":"anyID"},{"source":"source2","id":"anyID"}],"other":42}`),
		},
	}

	for _, test := range testCases {
		request := &openrtb2.BidRequest{
			User: &openrtb2.User{Ext: test.userExt},
		}

		requestExt := &openrtb_ext.ExtRequest{
			Prebid: openrtb_ext.ExtRequestPrebid{
				Data: &openrtb_ext.ExtRequestPrebidData{
					EidPermissions: test.eidPermissions,
				},
			},
		}

		expectedRequest := &openrtb2.BidRequest{
			User: &openrtb2.User{Ext: test.expectedUserExt},
		}

		resultErr := removeUnpermissionedEids(request, bidder, requestExt)
		assert.NoError(t, resultErr, test.description)
		assert.Equal(t, expectedRequest, request, test.description)
	}
}

func TestRemoveUnpermissionedEidsUnmarshalErrors(t *testing.T) {
	testCases := []struct {
		description string
		userExt     json.RawMessage
		expectedErr string
	}{
		{
			description: "Malformed Ext",
			userExt:     json.RawMessage(`malformed`),
			expectedErr: "invalid character 'm' looking for beginning of value",
		},
		{
			description: "Malformed Eid Array Type",
			userExt:     json.RawMessage(`{"eids":[42]}`),
			expectedErr: "json: cannot unmarshal number into Go value of type openrtb_ext.ExtUserEid",
		},
		{
			description: "Malformed Eid Item Type",
			userExt:     json.RawMessage(`{"eids":[{"source":42,"id":"anyID"}]}`),
			expectedErr: "json: cannot unmarshal number into Go struct field ExtUserEid.source of type string",
		},
	}

	for _, test := range testCases {
		request := &openrtb2.BidRequest{
			User: &openrtb2.User{Ext: test.userExt},
		}

		requestExt := &openrtb_ext.ExtRequest{
			Prebid: openrtb_ext.ExtRequestPrebid{
				Data: &openrtb_ext.ExtRequestPrebidData{
					EidPermissions: []openrtb_ext.ExtRequestPrebidDataEidPermission{
						{Source: "source1", Bidders: []string{"*"}},
					},
				},
			},
		}

		resultErr := removeUnpermissionedEids(request, "bidderA", requestExt)
		assert.EqualError(t, resultErr, test.expectedErr, test.description)
	}
}

func TestRemoveUnpermissionedEidsEmptyValidations(t *testing.T) {
	testCases := []struct {
		description string
		request     *openrtb2.BidRequest
		requestExt  *openrtb_ext.ExtRequest
	}{
		{
			description: "Nil User",
			request: &openrtb2.BidRequest{
				User: nil,
			},
			requestExt: &openrtb_ext.ExtRequest{
				Prebid: openrtb_ext.ExtRequestPrebid{
					Data: &openrtb_ext.ExtRequestPrebidData{
						EidPermissions: []openrtb_ext.ExtRequestPrebidDataEidPermission{
							{Source: "source1", Bidders: []string{"*"}},
						},
					},
				},
			},
		},
		{
			description: "Empty User",
			request: &openrtb2.BidRequest{
				User: &openrtb2.User{},
			},
			requestExt: &openrtb_ext.ExtRequest{
				Prebid: openrtb_ext.ExtRequestPrebid{
					Data: &openrtb_ext.ExtRequestPrebidData{
						EidPermissions: []openrtb_ext.ExtRequestPrebidDataEidPermission{
							{Source: "source1", Bidders: []string{"*"}},
						},
					},
				},
			},
		},
		{
			description: "Nil Ext",
			request: &openrtb2.BidRequest{
				User: &openrtb2.User{Ext: json.RawMessage(`{"eids":[{"source":"source1","id":"anyID"}]}`)},
			},
			requestExt: nil,
		},
		{
			description: "Nil Prebid Data",
			request: &openrtb2.BidRequest{
				User: &openrtb2.User{Ext: json.RawMessage(`{"eids":[{"source":"source1","id":"anyID"}]}`)},
			},
			requestExt: &openrtb_ext.ExtRequest{
				Prebid: openrtb_ext.ExtRequestPrebid{
					Data: nil,
				},
			},
		},
	}

	for _, test := range testCases {
		requestExpected := *test.request

		resultErr := removeUnpermissionedEids(test.request, "bidderA", test.requestExt)
		assert.NoError(t, resultErr, test.description+":err")
		assert.Equal(t, &requestExpected, test.request, test.description+":request")
	}
}<|MERGE_RESOLUTION|>--- conflicted
+++ resolved
@@ -480,11 +480,7 @@
 		metricsMock := metrics.MetricsEngineMock{}
 		bidderToSyncerKey := map[string]string{}
 		permissions := permissionsMock{allowAllBidders: true, passGeo: true, passID: true}
-<<<<<<< HEAD
-		bidderRequests, _, err := cleanOpenRTBRequests(context.Background(), test.req, nil, bidderToSyncerKey, &permissions, &metricsMock, "0", privacyConfig, nil)
-=======
-		bidderRequests, _, err := cleanOpenRTBRequests(context.Background(), test.req, nil, &permissions, &metricsMock, gdpr.SignalNo, privacyConfig, nil)
->>>>>>> 394bbadd
+		bidderRequests, _, err := cleanOpenRTBRequests(context.Background(), test.req, nil, bidderToSyncerKey, &permissions, &metricsMock, gdpr.SignalNo, privacyConfig, nil)
 		if test.hasError {
 			assert.NotNil(t, err, "Error shouldn't be nil")
 		} else {
@@ -706,11 +702,7 @@
 		bidderToSyncerKey := map[string]string{}
 		permissions := permissionsMock{allowAllBidders: true, passGeo: true, passID: true}
 		metrics := metrics.MetricsEngineMock{}
-<<<<<<< HEAD
-		_, _, errs := cleanOpenRTBRequests(context.Background(), auctionReq, &reqExtStruct, bidderToSyncerKey, &permissions, &metrics, "0", privacyConfig, nil)
-=======
-		_, _, errs := cleanOpenRTBRequests(context.Background(), auctionReq, &reqExtStruct, &permissions, &metrics, gdpr.SignalNo, privacyConfig, nil)
->>>>>>> 394bbadd
+		_, _, errs := cleanOpenRTBRequests(context.Background(), auctionReq, &reqExtStruct, bidderToSyncerKey, &permissions, &metrics, gdpr.SignalNo, privacyConfig, nil)
 
 		assert.ElementsMatch(t, []error{test.expectError}, errs, test.description)
 	}
@@ -753,11 +745,7 @@
 		bidderToSyncerKey := map[string]string{}
 		permissions := permissionsMock{allowAllBidders: true, passGeo: true, passID: true}
 		metrics := metrics.MetricsEngineMock{}
-<<<<<<< HEAD
-		bidderRequests, privacyLabels, errs := cleanOpenRTBRequests(context.Background(), auctionReq, nil, bidderToSyncerKey, &permissions, &metrics, "0", config.Privacy{}, nil)
-=======
-		bidderRequests, privacyLabels, errs := cleanOpenRTBRequests(context.Background(), auctionReq, nil, &permissions, &metrics, gdpr.SignalNo, config.Privacy{}, nil)
->>>>>>> 394bbadd
+		bidderRequests, privacyLabels, errs := cleanOpenRTBRequests(context.Background(), auctionReq, nil, bidderToSyncerKey, &permissions, &metrics, gdpr.SignalNo, config.Privacy{}, nil)
 		result := bidderRequests[0]
 
 		assert.Nil(t, errs)
@@ -867,11 +855,7 @@
 		bidderToSyncerKey := map[string]string{}
 		permissions := permissionsMock{allowAllBidders: true, passGeo: true, passID: true}
 		metrics := metrics.MetricsEngineMock{}
-<<<<<<< HEAD
-		bidderRequests, _, errs := cleanOpenRTBRequests(context.Background(), auctionReq, extRequest, bidderToSyncerKey, &permissions, &metrics, "0", config.Privacy{}, nil)
-=======
-		bidderRequests, _, errs := cleanOpenRTBRequests(context.Background(), auctionReq, extRequest, &permissions, &metrics, gdpr.SignalNo, config.Privacy{}, nil)
->>>>>>> 394bbadd
+		bidderRequests, _, errs := cleanOpenRTBRequests(context.Background(), auctionReq, extRequest, bidderToSyncerKey, &permissions, &metrics, gdpr.SignalNo, config.Privacy{}, nil)
 		if test.hasError == true {
 			assert.NotNil(t, errs)
 			assert.Len(t, bidderRequests, 0)
@@ -1455,11 +1439,7 @@
 		bidderToSyncerKey := map[string]string{}
 		permissions := permissionsMock{allowAllBidders: true, passGeo: true, passID: true}
 		metrics := metrics.MetricsEngineMock{}
-<<<<<<< HEAD
-		results, privacyLabels, errs := cleanOpenRTBRequests(context.Background(), auctionReq, nil, bidderToSyncerKey, &permissions, &metrics, "0", privacyConfig, nil)
-=======
-		results, privacyLabels, errs := cleanOpenRTBRequests(context.Background(), auctionReq, nil, &permissions, &metrics, gdpr.SignalNo, privacyConfig, nil)
->>>>>>> 394bbadd
+		results, privacyLabels, errs := cleanOpenRTBRequests(context.Background(), auctionReq, nil, bidderToSyncerKey, &permissions, &metrics, gdpr.SignalNo, privacyConfig, nil)
 		result := results[0]
 
 		assert.Nil(t, errs)
@@ -1666,15 +1646,13 @@
 			Account:    accountConfig,
 		}
 
-<<<<<<< HEAD
 		bidderToSyncerKey := map[string]string{}
-=======
+
 		gdprDefaultValue := gdpr.SignalYes
 		if test.gdprDefaultValue == "0" {
 			gdprDefaultValue = gdpr.SignalNo
 		}
 
->>>>>>> 394bbadd
 		results, privacyLabels, errs := cleanOpenRTBRequests(
 			context.Background(),
 			auctionReq,
