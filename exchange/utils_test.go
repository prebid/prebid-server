--- conflicted
+++ resolved
@@ -91,18 +91,12 @@
 
 func TestCleanOpenRTBRequestsCCPA(t *testing.T) {
 	testCases := []struct {
-<<<<<<< HEAD
-		description     string
-		reqExt          json.RawMessage
-		enforceCCPA     bool
-		expectDataScrub bool
-=======
 		description         string
+		reqExt              json.RawMessage
 		ccpaConsent         string
 		enforceCCPA         bool
 		expectDataScrub     bool
 		expectPrivacyLabels pbsmetrics.PrivacyLabels
->>>>>>> a857e686
 	}{
 		{
 			description:     "Feature Flag Enabled - Opt Out",
