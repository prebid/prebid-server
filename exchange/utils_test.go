--- conflicted
+++ resolved
@@ -477,14 +477,10 @@
 	}
 
 	for _, test := range testCases {
-<<<<<<< HEAD
+		metricsMock := metrics.MetricsEngineMock{}
 		bidderToSyncerKey := map[string]string{}
-		bidderRequests, _, err := cleanOpenRTBRequests(context.Background(), test.req, nil, bidderToSyncerKey, &permissionsMock{personalInfoAllowed: true}, true, privacyConfig)
-=======
-		metricsMock := metrics.MetricsEngineMock{}
 		permissions := permissionsMock{allowAllBidders: true, passGeo: true, passID: true}
-		bidderRequests, _, err := cleanOpenRTBRequests(context.Background(), test.req, nil, &permissions, &metricsMock, true, privacyConfig, nil)
->>>>>>> f56b624a
+		bidderRequests, _, err := cleanOpenRTBRequests(context.Background(), test.req, nil, bidderToSyncerKey, &permissions, &metricsMock, true, privacyConfig, nil)
 		if test.hasError {
 			assert.NotNil(t, err, "Error shouldn't be nil")
 		} else {
@@ -640,13 +636,9 @@
 			context.Background(),
 			auctionReq,
 			nil,
-<<<<<<< HEAD
 			bidderToSyncerKey,
-			&permissionsMock{personalInfoAllowed: true},
-=======
 			&permissionsMock{allowAllBidders: true, passGeo: true, passID: true},
 			&metrics.MetricsEngineMock{},
->>>>>>> f56b624a
 			true,
 			privacyConfig,
 			nil)
@@ -707,15 +699,10 @@
 				Enforce: true,
 			},
 		}
-<<<<<<< HEAD
-
 		bidderToSyncerKey := map[string]string{}
-		_, _, errs := cleanOpenRTBRequests(context.Background(), auctionReq, &reqExtStruct, bidderToSyncerKey, &permissionsMock{personalInfoAllowed: true}, true, privacyConfig)
-=======
 		permissions := permissionsMock{allowAllBidders: true, passGeo: true, passID: true}
 		metrics := metrics.MetricsEngineMock{}
-		_, _, errs := cleanOpenRTBRequests(context.Background(), auctionReq, &reqExtStruct, &permissions, &metrics, true, privacyConfig, nil)
->>>>>>> f56b624a
+		_, _, errs := cleanOpenRTBRequests(context.Background(), auctionReq, &reqExtStruct, bidderToSyncerKey, &permissions, &metrics, true, privacyConfig, nil)
 
 		assert.ElementsMatch(t, []error{test.expectError}, errs, test.description)
 	}
@@ -755,14 +742,10 @@
 			UserSyncs:  &emptyUsersync{},
 		}
 
-<<<<<<< HEAD
 		bidderToSyncerKey := map[string]string{}
-		bidderRequests, privacyLabels, errs := cleanOpenRTBRequests(context.Background(), auctionReq, nil, bidderToSyncerKey, &permissionsMock{personalInfoAllowed: true}, true, config.Privacy{})
-=======
 		permissions := permissionsMock{allowAllBidders: true, passGeo: true, passID: true}
 		metrics := metrics.MetricsEngineMock{}
-		bidderRequests, privacyLabels, errs := cleanOpenRTBRequests(context.Background(), auctionReq, nil, &permissions, &metrics, true, config.Privacy{}, nil)
->>>>>>> f56b624a
+		bidderRequests, privacyLabels, errs := cleanOpenRTBRequests(context.Background(), auctionReq, nil, bidderToSyncerKey, &permissions, &metrics, true, config.Privacy{}, nil)
 		result := bidderRequests[0]
 
 		assert.Nil(t, errs)
@@ -869,14 +852,10 @@
 			UserSyncs:  &emptyUsersync{},
 		}
 
-<<<<<<< HEAD
 		bidderToSyncerKey := map[string]string{}
-		bidderRequests, _, errs := cleanOpenRTBRequests(context.Background(), auctionReq, extRequest, bidderToSyncerKey, &permissionsMock{}, true, config.Privacy{})
-=======
 		permissions := permissionsMock{allowAllBidders: true, passGeo: true, passID: true}
 		metrics := metrics.MetricsEngineMock{}
-		bidderRequests, _, errs := cleanOpenRTBRequests(context.Background(), auctionReq, extRequest, &permissions, &metrics, true, config.Privacy{}, nil)
->>>>>>> f56b624a
+		bidderRequests, _, errs := cleanOpenRTBRequests(context.Background(), auctionReq, extRequest, bidderToSyncerKey, &permissions, &metrics, true, config.Privacy{}, nil)
 		if test.hasError == true {
 			assert.NotNil(t, errs)
 			assert.Len(t, bidderRequests, 0)
@@ -1457,14 +1436,10 @@
 			},
 		}
 
-<<<<<<< HEAD
 		bidderToSyncerKey := map[string]string{}
-		results, privacyLabels, errs := cleanOpenRTBRequests(context.Background(), auctionReq, nil, bidderToSyncerKey, &permissionsMock{personalInfoAllowed: true}, true, privacyConfig)
-=======
 		permissions := permissionsMock{allowAllBidders: true, passGeo: true, passID: true}
 		metrics := metrics.MetricsEngineMock{}
-		results, privacyLabels, errs := cleanOpenRTBRequests(context.Background(), auctionReq, nil, &permissions, &metrics, true, privacyConfig, nil)
->>>>>>> f56b624a
+		results, privacyLabels, errs := cleanOpenRTBRequests(context.Background(), auctionReq, nil, bidderToSyncerKey, &permissions, &metrics, true, privacyConfig, nil)
 		result := results[0]
 
 		assert.Nil(t, errs)
@@ -1680,13 +1655,9 @@
 			context.Background(),
 			auctionReq,
 			nil,
-<<<<<<< HEAD
 			bidderToSyncerKey,
-			&permissionsMock{personalInfoAllowed: !test.gdprScrub, personalInfoAllowedError: test.permissionsError},
-=======
 			&permissionsMock{allowAllBidders: true, passGeo: !test.gdprScrub, passID: !test.gdprScrub, activitiesError: test.permissionsError},
 			&metrics.MetricsEngineMock{},
->>>>>>> f56b624a
 			test.userSyncIfAmbiguous,
 			privacyConfig,
 			nil)
@@ -1772,10 +1743,12 @@
 		metricsMock := metrics.MetricsEngineMock{}
 		metricsMock.Mock.On("RecordAdapterGDPRRequestBlocked", mock.Anything).Return()
 
+		bidderToSyncerKey := map[string]string{}
 		results, _, errs := cleanOpenRTBRequests(
 			context.Background(),
 			auctionReq,
 			nil,
+			bidderToSyncerKey,
 			&permissionsMock{allowedBidders: test.gdprAllowedBidders, passGeo: true, passID: true, activitiesError: nil},
 			&metricsMock,
 			true,
