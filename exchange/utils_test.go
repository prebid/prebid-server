--- conflicted
+++ resolved
@@ -3528,7 +3528,6 @@
 	}
 }
 
-<<<<<<< HEAD
 type GPPMockSection struct {
 	sectionID constants.SectionID
 	value     string
@@ -3815,7 +3814,10 @@
 		t.Run(test.name, func(t *testing.T) {
 			setLegacyprivacyFromGPP(test.initialRequest, test.gpp)
 			assert.Equal(t, test.expectedRequest, test.initialRequest)
-=======
+		})
+	}
+}
+
 func Test_isBidderInExtAlternateBidderCodes(t *testing.T) {
 	type args struct {
 		adapter               string
@@ -4149,7 +4151,6 @@
 		t.Run(tt.name, func(t *testing.T) {
 			got := buildRequestExtMultiBid(tt.args.adapter, tt.args.reqMultiBid, tt.args.adapterABC)
 			assert.Equal(t, tt.want, got)
->>>>>>> 2989b72b
 		})
 	}
 }