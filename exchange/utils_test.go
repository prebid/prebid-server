--- conflicted
+++ resolved
@@ -1726,26 +1726,14 @@
 		{
 			"Valid targeting data in requestExt, valid outTargetData",
 			inTest{
-<<<<<<< HEAD
 				requestExtPrebid: &openrtb_ext.ExtRequestPrebid{
 					Targeting: &openrtb_ext.ExtRequestTargeting{
-						PriceGranularity: openrtb_ext.PriceGranularity{
-							Precision: 2,
+						PriceGranularity: &openrtb_ext.PriceGranularity{
+							Precision: ptrutil.ToPtr(2),
 							Ranges:    []openrtb_ext.GranularityRange{{Min: 0.00, Max: 5.00, Increment: 1.00}},
-=======
-				requestExt: &openrtb_ext.ExtRequest{
-					Prebid: openrtb_ext.ExtRequestPrebid{
-						Targeting: &openrtb_ext.ExtRequestTargeting{
-							PriceGranularity: &openrtb_ext.PriceGranularity{
-								Precision: ptrutil.ToPtr(2),
-								Ranges:    []openrtb_ext.GranularityRange{{Min: 0.00, Max: 5.00, Increment: 1.00}},
-							},
-							IncludeWinners:    ptrutil.ToPtr(true),
-							IncludeBidderKeys: ptrutil.ToPtr(true),
->>>>>>> 73857bb1
 						},
-						IncludeWinners:    true,
-						IncludeBidderKeys: true,
+						IncludeWinners:    ptrutil.ToPtr(true),
+						IncludeBidderKeys: ptrutil.ToPtr(true),
 					},
 				},
 				cacheInstructions: extCacheInstructions{
@@ -1768,6 +1756,7 @@
 			},
 		},
 	}
+
 	for _, test := range testCases {
 		actualTargetData := getExtTargetData(test.in.requestExtPrebid, test.in.cacheInstructions)
 
