--- conflicted
+++ resolved
@@ -3375,10 +3375,6 @@
 	}
 
 	for _, testCase := range testCases {
-<<<<<<< HEAD
-		brw := &openrtb_ext.RequestWrapper{BidRequest: &testCase.inputRequest}
-		applyFPD(&testCase.inputFpd, brw)
-=======
 		bidderRequest := BidderRequest{
 			BidderName:     openrtb_ext.BidderName(testCase.inputBidderName),
 			BidderCoreName: openrtb_ext.BidderName(testCase.inputBidderCoreName),
@@ -3386,7 +3382,6 @@
 			BidRequest:     &testCase.inputRequest,
 		}
 		applyFPD(testCase.inputFpd, bidderRequest)
->>>>>>> ec729e6e
 		assert.Equal(t, testCase.expectedRequest, testCase.inputRequest, fmt.Sprintf("incorrect request after applying fpd, testcase %s", testCase.description))
 	}
 }
