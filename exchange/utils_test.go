--- conflicted
+++ resolved
@@ -58,11 +58,7 @@
 	adapters[1] = openrtb_ext.BidderName("dummy2")
 	adapters[2] = openrtb_ext.BidderName("dummy3")
 
-<<<<<<< HEAD
 	cleanRequests, errList := cleanOpenRTBRequests(&bidRequest, adapters, &emptyUsersync{})
-=======
-	cleanRequests, errList := cleanOpenRTBRequests(&bidRequest, adapters)
->>>>>>> 5ba5241c
 
 	if len(errList) > 0 {
 		for _, e := range errList {
@@ -101,13 +97,10 @@
 		t.Errorf("CleanOpenRTBRequests: dummy3 adapter did not get proper placementId, got \"%s\" instead", cleanImpExt["dummy"]["placementId"])
 	}
 
-<<<<<<< HEAD
 }
 
 type emptyUsersync struct{}
 
 func (e *emptyUsersync) GetId(bidder openrtb_ext.BidderName) (string, bool) {
 	return "", false
-=======
->>>>>>> 5ba5241c
 }